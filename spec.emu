--- conflicted
+++ resolved
@@ -3108,28 +3108,6 @@
   <emu-clause id="sec-function-definitions">
     <h1>Function Definitions</h1>
 
-<<<<<<< HEAD
-    <emu-clause id="sec-runtime-semantics-evaluatefunctionbody" oldids="sec-function-definitions-runtime-semantics-evaluatebody" type="sdo">
-      <h1>
-        Runtime Semantics: EvaluateFunctionBody (
-          _functionObject_: a function object,
-          _argumentsList_: a List of ECMAScript language values,
-        ): either a normal completion containing an ECMAScript language value or an abrupt completion
-      </h1>
-      <dl class="header">
-      </dl>
-      <emu-grammar>FunctionBody : FunctionStatementList</emu-grammar>
-      <emu-alg>
-        1. Perform ? FunctionDeclarationInstantiation(_functionObject_, _argumentsList_).
-        1. <del>Return ? Evaluation of |FunctionStatementList|.</del>
-        1. <ins>Let _result_ be Completion(Evaluation of |FunctionStatementList|).</ins>
-        1. <ins>Let _env_ be the running execution context's LexicalEnvironment.</ins>
-        1. <ins>Return ? DisposeResources(_env_.[[DisposeCapability]], _result_).</ins>
-      </emu-alg>
-    </emu-clause>
-
-=======
->>>>>>> 263aa4c4
     <emu-clause id="sec-runtime-semantics-instantiateordinaryfunctionexpression" type="sdo">
       <h1>
         Runtime Semantics: InstantiateOrdinaryFunctionExpression (
@@ -4188,7 +4166,7 @@
                 1. NOTE: The following invocation cannot return an abrupt completion because of the validation preceding step <emu-xref href="#step-evaldeclarationinstantiation-post-validation"></emu-xref>.
                 1. Perform ! _varEnv_.CreateMutableBinding(_fn_, *true*).
                 1. Perform ! _varEnv_.InitializeBinding(_fn_, _fo_, <ins>~normal~</ins>).
-                1. Else,
+              1. Else,
                 1. Perform ! _varEnv_.SetMutableBinding(_fn_, _fo_, *false*).
           1. For each String _vn_ of _declaredVarNames_, do
             1. If _varEnv_ is a Global Environment Record, then
@@ -4868,151 +4846,6 @@
     </emu-clause>
   </emu-clause>
   </ins>
-<<<<<<< HEAD
-
-  <emu-clause id="sec-generator-objects">
-    <h1>Generator Objects</h1>
-
-    <emu-clause id="sec-generator-abstract-operations">
-      <h1>Generator Abstract Operations</h1>
-
-      <emu-clause id="sec-generatorstart" type="abstract operation">
-        <h1>
-          GeneratorStart (
-            _generator_: a Generator,
-            _generatorBody_: a |FunctionBody| Parse Node or an Abstract Closure with no parameters,
-          ): ~unused~
-        </h1>
-        <dl class="header">
-        </dl>
-        <emu-alg>
-          1. Assert: The value of _generator_.[[GeneratorState]] is *undefined*.
-          1. Let _genContext_ be the running execution context.
-          1. Set the Generator component of _genContext_ to _generator_.
-          1. Let _closure_ be a new Abstract Closure with no parameters that captures _generatorBody_ and performs the following steps when called:
-            1. Let _acGenContext_ be the running execution context.
-            1. Let _acGenerator_ be the Generator component of _acGenContext_.
-            1. If _generatorBody_ is a Parse Node, then
-              1. Let _result_ be Completion(Evaluation of _generatorBody_).
-            1. Else,
-              1. Assert: _generatorBody_ is an Abstract Closure with no parameters.
-              1. Let _result_ be _generatorBody_().
-            1. Assert: If we return here, the generator either threw an exception or performed either an implicit or explicit return.
-            1. Remove _acGenContext_ from the execution context stack and restore the execution context that is at the top of the execution context stack as the running execution context.
-            1. Set _acGenerator_.[[GeneratorState]] to ~completed~.
-            1. NOTE: Once a generator enters the ~completed~ state it never leaves it and its associated execution context is never resumed. Any execution state associated with _acGenerator_ can be discarded at this point.
-            1. <ins>Let _env_ be _acGenContext_'s LexicalEnvironment.</ins>
-            1. <ins>Set _result_ to Completion(DisposeResources(_env_.[[DisposeCapability]], _result_)).</ins>
-            1. If _result_.[[Type]] is ~normal~, then
-              1. Let _resultValue_ be *undefined*.
-            1. Else if _result_.[[Type]] is ~return~, then
-              1. Let _resultValue_ be _result_.[[Value]].
-            1. Else,
-              1. Assert: _result_.[[Type]] is ~throw~.
-              1. Return ? _result_.
-            1. Return CreateIterResultObject(_resultValue_, *true*).
-          1. Set the code evaluation state of _genContext_ such that when evaluation is resumed for that execution context, _closure_ will be called with no arguments.
-          1. Set _generator_.[[GeneratorContext]] to _genContext_.
-          1. Set _generator_.[[GeneratorState]] to ~suspendedStart~.
-          1. Return ~unused~.
-        </emu-alg>
-      </emu-clause>
-    </emu-clause>
-  </emu-clause>
-
-  <emu-clause id="sec-asyncgenerator-objects">
-    <h1>AsyncGenerator Objects</h1>
-
-    <emu-clause id="sec-asyncgenerator-abstract-operations">
-      <h1>AsyncGenerator Abstract Operations</h1>
-
-      <emu-clause id="sec-asyncgeneratorstart" type="abstract operation">
-        <h1>
-          AsyncGeneratorStart (
-            _generator_: an AsyncGenerator,
-            _generatorBody_: a |FunctionBody| Parse Node or an Abstract Closure with no parameters,
-          ): ~unused~
-        </h1>
-        <dl class="header">
-        </dl>
-        <emu-alg>
-          1. Assert: _generator_.[[AsyncGeneratorState]] is *undefined*.
-          1. Let _genContext_ be the running execution context.
-          1. Set the Generator component of _genContext_ to _generator_.
-          1. Let _closure_ be a new Abstract Closure with no parameters that captures _generatorBody_ and performs the following steps when called:
-            1. Let _acGenContext_ be the running execution context.
-            1. Let _acGenerator_ be the Generator component of _acGenContext_.
-            1. If _generatorBody_ is a Parse Node, then
-              1. Let _result_ be Completion(Evaluation of _generatorBody_).
-            1. Else,
-              1. Assert: _generatorBody_ is an Abstract Closure with no parameters.
-              1. Let _result_ be Completion(_generatorBody_()).
-            1. Assert: If we return here, the async generator either threw an exception or performed either an implicit or explicit return.
-            1. Remove _acGenContext_ from the execution context stack and restore the execution context that is at the top of the execution context stack as the running execution context.
-            1. Set _acGenerator_.[[AsyncGeneratorState]] to ~completed~.
-            1. <ins>Let _env_ be _acGenContext_'s LexicalEnvironment.</ins>
-            1. <ins>Set _result_ to DisposeResources(_env_.[[DisposeCapability]], _result_).</ins>
-            1. If _result_.[[Type]] is ~normal~, set _result_ to NormalCompletion(*undefined*).
-            1. If _result_.[[Type]] is ~return~, set _result_ to NormalCompletion(_result_.[[Value]]).
-            1. Perform AsyncGeneratorCompleteStep(_acGenerator_, _result_, *true*).
-            1. Perform AsyncGeneratorDrainQueue(_acGenerator_).
-            1. Return *undefined*.
-          1. Set the code evaluation state of _genContext_ such that when evaluation is resumed for that execution context, _closure_ will be called with no arguments.
-          1. Set _generator_.[[AsyncGeneratorContext]] to _genContext_.
-          1. Set _generator_.[[AsyncGeneratorState]] to ~suspendedStart~.
-          1. Set _generator_.[[AsyncGeneratorQueue]] to a new empty List.
-          1. Return ~unused~.
-        </emu-alg>
-      </emu-clause>
-    </emu-clause>
-  </emu-clause>
-
-  <emu-clause id="sec-async-function-objects">
-    <h1>AsyncFunction Objects</h1>
-
-    <emu-clause id="sec-async-functions-abstract-operations">
-      <h1>Async Functions Abstract Operations</h1>
-
-      <emu-clause id="sec-asyncblockstart" type="abstract operation">
-        <h1>
-          AsyncBlockStart (
-            _promiseCapability_: a PromiseCapability Record,
-            _asyncBody_: a Parse Node,
-            _asyncContext_: an execution context,
-          ): ~unused~
-        </h1>
-        <dl class="header">
-        </dl>
-        <emu-alg>
-          1. Assert: _promiseCapability_ is a PromiseCapability Record.
-          1. Let _runningContext_ be the running execution context.
-          1. Let _closure_ be a new Abstract Closure with no parameters that captures _promiseCapability_ and _asyncBody_ and performs the following steps when called:
-            1. Let _acAsyncContext_ be the running execution context.
-            1. Let _result_ be Completion(Evaluation of _asyncBody_).
-            1. Assert: If we return here, the async function either threw an exception or performed an implicit or explicit return; all awaiting is done.
-            1. Remove _acAsyncContext_ from the execution context stack and restore the execution context that is at the top of the execution context stack as the running execution context.
-            1. <ins>Let _env_ be _acAsyncContext_'s LexicalEnvironment.</ins>
-            1. <ins>Set _result_ to DisposeResources(_env_.[[DisposeCapability]], _result_).</ins>
-            1. If _result_.[[Type]] is ~normal~, then
-              1. Perform ! Call(_promiseCapability_.[[Resolve]], *undefined*, « *undefined* »).
-            1. Else if _result_.[[Type]] is ~return~, then
-              1. Perform ! Call(_promiseCapability_.[[Resolve]], *undefined*, « _result_.[[Value]] »).
-            1. Else,
-              1. Assert: _result_.[[Type]] is ~throw~.
-              1. Perform ! Call(_promiseCapability_.[[Reject]], *undefined*, « _result_.[[Value]] »).
-            1. [id="step-asyncblockstart-return-undefined"] Return ~unused~.
-          1. Set the code evaluation state of _asyncContext_ such that when evaluation is resumed for that execution context, _closure_ will be called with no arguments.
-          1. Push _asyncContext_ onto the execution context stack; _asyncContext_ is now the running execution context.
-          1. <emu-meta effects="user-code">Resume the suspended evaluation of _asyncContext_</emu-meta>. Let _result_ be the value returned by the resumed computation.
-          1. Assert: When we return here, _asyncContext_ has already been removed from the execution context stack and _runningContext_ is the currently running execution context.
-          1. Assert: _result_ is a normal completion with a value of ~unused~. The possible sources of this value are Await or, if the async function doesn't await anything, step <emu-xref href="#step-asyncblockstart-return-undefined"></emu-xref> above.
-          1. Return ~unused~.
-        </emu-alg>
-      </emu-clause>
-    </emu-clause>
-  </emu-clause>
-=======
->>>>>>> 263aa4c4
 </emu-clause>
 
 <emu-annex id="sec-additional-ecmascript-features-for-web-browsers" namespace="annexB" normative>

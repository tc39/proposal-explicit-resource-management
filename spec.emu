--- conflicted
+++ resolved
@@ -1134,17 +1134,13 @@
               1. Else,
                 1. Set _completion_ to _result_.
             1. Else,
-<<<<<<< HEAD
               1. Assert: _hint_ is ~async-dispose~.
               1. Set _needsAwait_ to *true*.
               1. NOTE: This can only indicate a case where either *null* or *undefined* was the initialized value of an `await using` declaration.
         1. If _needsAwait_ is *true*, then
           1. Perform ! Await(*undefined*).
-=======
-              1. Set _completion_ to _result_.
         1. NOTE: After _disposeCapability_ has been disposed, it will never be used again. The contents of _disposeCapability_.[[DisposableResourceStack]] can be discarded in implementations, such as by garbage collection, at this point.
         1. Set _disposeCapability_.[[DisposableResourceStack]] to a new empty List.
->>>>>>> 6277c430
         1. Return _completion_.
       </emu-alg>
     </emu-clause>

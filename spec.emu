<!doctype html>
<meta charset="utf8">
<link rel="stylesheet" href="https://cdnjs.cloudflare.com/ajax/libs/highlight.js/8.4/styles/github.min.css">
<link rel="spec" href="es2015" />
<style>
  h1.ins {
    background-color: #e0f8e0;
    text-decoration: none;
    border-bottom: 1px solid #396;
  }
  hr {
    height: 0.25em;
    background: #ccc;
    border: 0;
    margin: 2em 0;
  }
  .unicode-property-table {
    table-layout: fixed;
    width: 100%;
    font-size: 80%;
  }
  .unicode-property-table ul {
    padding-left: 0;
    list-style: none;
  }

</style>
<pre class="metadata">
title: ECMAScript Explicit Resource Management
status: proposal
stage: 2
contributors: Ron Buckton, Ecma International
</pre>

<emu-biblio href="node_modules/@tc39/ecma262-biblio/biblio.json"></emu-biblio>

<emu-intro id="intro">
  <h1>Introduction</h1>
  <p>This proposal introduces syntax and semantics around explicit resource management.</p>
  <p>See <a href="https://github.com/tc39/explicit-resource-management">the proposal repository</a> for background material and discussion.</p>
</emu-intro>

<emu-clause id="sec-notational-conventions">
  <h1>Notational Conventions</h1>
  <emu-clause id="sec-algorithm-conventions">
    <h1>Algorithm Conventions</h1>
    <emu-clause id="sec-runtime-semantics">
      <h1>Runtime Semantics</h1>
      <ins class="block">
      <emu-clause id="sec-disposeifabrupt" aoid="DisposeIfAbrupt">
        <h1>DisposeIfAbrupt</h1>

        <p>Algorithm steps that say or are otherwise equivalent to:</p>
        <emu-alg>
          1. DisposeIfAbrupt(_argument_, _disposable_).
        </emu-alg>
        <p>mean the same thing as:</p>
        <emu-alg>
          1. Assert: _disposable_ is an object with a [[DisposableResourceStack]] internal slot or *undefined*.
          1. If _argument_ is an abrupt completion, set _argument_ to DisposeResources(_disposable_, _argument_).
        </emu-alg>

        <p>Algorithm steps that say or are otherwise equivalent to:</p>
        <emu-alg>
          1. DisposeIfAbrupt(_argument_, _disposable_, _errors_).
        </emu-alg>
        <p>mean the same thing as:</p>
        <emu-alg>
          1. Assert: _disposable_ is an object with a [[DisposableResourceStack]] internal slot or *undefined*.
          1. Assert: _errors_ is a List.
          1. If _argument_ is an abrupt completion, set _argument_ to DisposeResources(_disposable_, _argument_, _errors_).
        </emu-alg>

        <p>Algorithm steps that say or are otherwise equivalent to:</p>
        <emu-alg>
          1. DisposeIfAbrupt(AbstractOperation(), _disposable_).
        </emu-alg>
        <p>mean the same thing as:</p>
        <emu-alg>
          1. Assert: _disposable_ is an object with a [[DisposableResourceStack]] internal slot or *undefined*.
          1. Let _hygienicTemp_ be AbstractOperation().
          1. If _hygienicTemp_ is an abrupt completion, set _hygienicTemp_ to DisposeResources(_disposable_, _hygienicTemp_).
        </emu-alg>
        <p>Where _hygienicTemp_ is ephemeral and visible only in the steps pertaining to DisposeIfAbrupt.</p>

        <p>Algorithm steps that say or are otherwise equivalent to:</p>
        <emu-alg>
          1. DisposeIfAbrupt(AbstractOperation(), _disposable_, _errors_).
        </emu-alg>
        <p>mean the same thing as:</p>
        <emu-alg>
          1. Assert: _disposable_ is an object with a [[DisposableResourceStack]] internal slot or *undefined*.
          1. Assert: _errors_ is a List.
          1. Let _hygienicTemp_ be AbstractOperation().
          1. If _hygienicTemp_ is an abrupt completion, set _hygienicTemp_ to DisposeResources(_disposable_, _hygienicTemp_, _errors_).
        </emu-alg>
        <p>Where _hygienicTemp_ is ephemeral and visible only in the steps pertaining to DisposeIfAbrupt.</p>

        <p>Algorithm steps that say or are otherwise equivalent to:</p>
        <emu-alg>
          1. Let _result_ be AbstractOperation(DisposeIfAbrupt(_argument_, _disposable_)).
        </emu-alg>
        <p>mean the same thing as:</p>
        <emu-alg>
          1. Assert: _disposable_ is an object with a [[DisposableResourceStack]] internal slot or *undefined*.
          1. If _argument_ is an abrupt completion, set _argument_ to DisposeResources(_disposable_, _argument_).
          1. Let _result_ be AbstractOperation(_argument_).
        </emu-alg>

        <p>Algorithm steps that say or are otherwise equivalent to:</p>
        <emu-alg>
          1. Let _result_ be AbstractOperation(DisposeIfAbrupt(_argument_, _disposable_, _errors_)).
        </emu-alg>
        <p>mean the same thing as:</p>
        <emu-alg>
          1. Assert: _disposable_ is an object with a [[DisposableResourceStack]] internal slot or *undefined*.
          1. Assert: _errors_ is a List.
          1. If _argument_ is an abrupt completion, set _argument_ to DisposeResources(_disposable_, _argument_, _errors_).
          1. Let _result_ be AbstractOperation(_argument_).
        </emu-alg>

        <emu-note>
          <p>DisposeIfAbrupt can be combined with the `?` and `!` prefixes, so that for example</p>
          <emu-alg>
            1. Let _result_ be ? DisposeIfAbrupt(_value_, _disposable_).
          </emu-alg>
          <p>means the same thing as:</p>
          <emu-alg>
            1. Let _result_ be DisposeIfAbrupt(_value_, _disposable_).
            1. ReturnIfAbrupt(_result_).
          </emu-alg>
        </emu-note>
      </emu-clause>
      </ins>
    </emu-clause>
  </emu-clause>
</emu-clause>

<emu-clause id="sec-ecmascript-data-types-and-values" aoid="Type">
  <h1>ECMAScript Data Types and Values</h1>
  <emu-clause id="sec-ecmascript-language-types">
    <h1>ECMAScript Language Types</h1>
    <emu-clause id="sec-ecmascript-language-types-symbol-type">
      <h1>The Symbol Type</h1>
      <emu-clause id="sec-well-known-symbols">
        <h1>Well-Known Symbols</h1>
        <emu-table id="table-1" caption="Well-known Symbols">
          <table>
            <tbody>
            <tr>
              <th>
                Specification Name
              </th>
              <th>
                [[Description]]
              </th>
              <th>
                Value and Purpose
              </th>
            </tr>
            <tr>
              <td>
                <ins>@@asyncDispose</ins>
              </td>
              <td>
                <ins>`"Symbol.asyncDispose"`</ins>
              </td>
              <td>
<<<<<<< HEAD
                <ins>A method that performs explicit resource cleanup on an object. Called by the semantics of the `using await` statement while in an async function, async generator, or the top level of a _Module_.</ins>
=======
                <ins>A method that performs explicit resource cleanup on an object. Called by the semantics of the `using await` declaration while in an async function, async generator, or the top level of a _Module_.</ins>
>>>>>>> 13b77e2c
              </td>
            </tr>
            <tr>
              <td>
                <ins>@@dispose</ins>
              </td>
              <td>
                <ins>`"Symbol.dispose"`</ins>
              </td>
              <td>
<<<<<<< HEAD
                <ins>A method that performs explicit resource cleanup on an object. Called by the semantics of the `using` declaration and `using` statement.</ins>
=======
                <ins>A method that performs explicit resource cleanup on an object. Called by the semantics of the `using` declaration.</ins>
>>>>>>> 13b77e2c
              </td>
            </tr>
            </tbody>
          </table>
        </emu-table>
      </emu-clause>
    </emu-clause>
  </emu-clause>
  <emu-clause id="sec-ecmascript-specification-types">
    <h1>ECMAScript Specification Types</h1>
    <emu-clause id="sec-reference-record-specification-type" oldids="sec-reference-specification-type">
      <h1>The Reference Record Specification Type</h1>

      <emu-clause id="sec-initializereferencedbinding" type="abstract operation">
        <h1>
          InitializeReferencedBinding (
            _V_: unknown,
            _W_: unknown,
          ): either a normal completion containing ~unused~ or an abrupt completion
        </h1>
        <dl class="header">
        </dl>
        <emu-alg>
          1. ReturnIfAbrupt(_V_).
          1. ReturnIfAbrupt(_W_).
          1. Assert: _V_ is a Reference Record.
          1. Assert: IsUnresolvableReference(_V_) is *false*.
          1. <ins>Assert: _hint_ is ~normal~, ~sync-dispose~, or ~async-dispose~.</ins>
          1. Let _base_ be _V_.[[Base]].
          1. Assert: _base_ is an Environment Record.
          1. Return ? _base_.InitializeBinding(_V_.[[ReferencedName]], _W_<ins>, _hint_</ins>).
        </emu-alg>
      </emu-clause>

    </emu-clause>
  </emu-clause>
</emu-clause>

<emu-clause id="sec-abstract-operations">
  <h1>Abstract Operations</h1>

  <ins class="block">
  <emu-clause id="sec-operations-on-disposable-objects">
    <h1>Operations on Disposable Objects</h1>
    <p>See Common Resource Management Interfaces (<emu-xref href="#sec-common-resource-management-interfaces"></emu-xref>).</p>
    <emu-clause id="sec-disposableresource-records">
      <h1>DisposableResource Records</h1>
      <p>A <dfn variants="DisposableResource Records">DisposableResource Record</dfn> is a Record value used to encapsulate a disposable object along with the method used to dispose the object. DisposableResource Records are produced by the CreateDisposableResource abstract operation.</p>
      <p>DisposableResource Records have the fields listed in <emu-xref href="#table-disposableresource-record-fields"></emu-xref>:</p>
      <emu-table id="table-disposableresource-record-fields" caption="DisposableResource Record Fields">
        <table>
          <tbody>
          <tr>
            <th>
              Field Name
            </th>
            <th>
              Value
            </th>
            <th>
              Meaning
            </th>
          </tr>
          <tr>
            <td>
              [[ResourceValue]]
            </td>
            <td>
              An Object or *undefined*.
            </td>
            <td>
              The value to be disposed.
            </td>
          </tr>
          <tr>
            <td>
              [[Hint]]
            </td>
            <td>
              ~sync-dispose~ or ~async-dispose~.
            </td>
            <td>
<<<<<<< HEAD
              Indicates whether the resources was added by a `using` declaration or `using` statement (~sync-dispose~) or a `using await` statement (~async-dispose~).
=======
              Indicates whether the resources was added by a `using` declaration (~sync-dispose~) or a `using await` declaration (~async-dispose~).
>>>>>>> 13b77e2c
            </td>
          </tr>
          <tr>
            <td>
              [[DisposeMethod]]
            </td>
            <td>
              A function object.
            </td>
            <td>
              A function object that will be called with [[ResourceValue]] as its *this* value when the resource disposed.
            </td>
          </tr>
          </tbody>
        </table>
      </emu-table>
    </emu-clause>

    <emu-clause id="sec-adddisposableresource-disposable-v-hint-disposemethod" type="abstract operation">
      <h1>
        AddDisposableResource (
          _disposable_ : an object with a [[DisposableResourceStack]] internal slot,
          _V_ : an ECMAScript language value,
          _hint_ : either ~sync-dispose~ or ~async-dispose~,
          optional _method_ : a function object,
        )
      </h1>
      <dl class="header">
      </dl>
      <emu-alg>
        1. If _method_ is not present then,
          1. If _V_ is *null* or *undefined*, return NormalCompletion(~empty~).
          1. If Type(_V_) is not Object, throw a *TypeError* exception.
          1. Let _resource_ be ? CreateDisposableResource(_V_, _hint_).
        1. Else,
          1. If _V_ is *null* or *undefined*, then
            1. Let _resource_ be ? CreateDisposableResource(*undefined*, _hint_, _method_).
          1. Else,
            1. If Type(_V_) is not Object, throw a *TypeError* exception.
            1. Let _resource_ be ? CreateDisposableResource(_V_, _hint_, _method_).
        1. Append _resource_ to _disposable_.[[DisposableResourceStack]].
        1. Return NormalCompletion(~empty~).
      </emu-alg>
    </emu-clause>

    <emu-clause id="sec-createdisposableresource" type="abstract operation">
      <h1>
        CreateDisposableResource (
          _V_ : an Object or *undefined*,
          _hint_ : either ~sync-dispose~ or ~async-dispose~,
          optional _method_ : a function object,
        )
      </h1>
      <dl class="header"></dl>
      <emu-alg>
        1. If _method_ is not present, then
          1. If _V_ is *undefined*, throw a *TypeError* exception.
          1. Set _method_ to ? GetDisposeMethod(_V_, _hint_).
          1. If _method_ is *undefined*, throw a *TypeError* exception.
        1. Else,
          1. If IsCallable(_method_) is *false*, throw a *TypeError* exception.
        1. Return the DisposableResource Record { [[ResourceValue]]: _V_, [[Hint]]: _hint_, [[DisposeMethod]]: _method_ }.
      </emu-alg>
    </emu-clause>

    <emu-clause id="sec-getdisposemethod" type="abstract operation">
      <h1>
        GetDisposeMethod (
          _V_ : an Object,
          _hint_ : either ~sync-dispose~ or ~async-dispose~,
        )
      </h1>
      <dl class="header"></dl>
      <emu-alg>
        1. If _hint_ is ~async-dispose~, then
          1. Let _method_ be ? GetMethod(_V_, @@asyncDispose).
          1. If _method_ is *undefined*, then
            1. Set _method_ to ? GetMethod(_V_, @@dispose).
        1. Else,
          1. Let _method_ be ? GetMethod(_V_, @@dispose).
        1. Return _method_.
      </emu-alg>
    </emu-clause>

    <emu-clause id="sec-dispose" type="abstract operation">
      <h1>
        Dispose (
          _V_ : an Object or *undefined*,
          _hint_ : either ~sync-dispose~ or ~async-dispose~,
          _method_ : a function object,
        )
      </h1>
      <dl class="header"></dl>
      <emu-alg>
        1. Let _result_ be ? Call(_method_, _V_).
        1. If _hint_ is ~async-dispose~ and _result_ is not *undefined*, then
          1. Perform ? Await(_result_).
        1. Return *undefined*.
      </emu-alg>
    </emu-clause>

    <emu-clause id="sec-disposeresources-disposable-completion-errors" type="abstract operation">
      <h1>
        DisposeResources (
          _disposable_ : an object with a [[DisposableResourceStack]] internal slot or *undefined*,
          _completion_ : a Completion Record,
          optional _errors_ : a List,
        ): a Completion Record
      </h1>
      <dl class="header"></dl>
      <emu-alg>
        1. If _errors_ is not present, let _errors_ be a new empty List.
        1. If _disposable_ is not *undefined*, then
          1. For each _resource_ of _disposable_.[[DisposableResourceStack]], in reverse list order, do
            1. Let _result_ be Dispose(_resource_.[[ResourceValue]], _resource_.[[Hint]], _resource_.[[DisposeMethod]]).
              1. If _result_.[[Type]] is ~throw~, then
                1. Append _result_.[[Value]] to _errors_.
        1. Let _errorsLength_ be the number of elements in _errors_.
        1. If _errorsLength_ &gt; 0, then
          1. Let _error_ be a newly created *AggregateError* object.
          1. Perform ! DefinePropertyOrThrow(_error_, *"errors"*, PropertyDescriptor { [[Configurable]]: *true*, [[Enumerable]]: *false*, [[Writable]]: *true*, [[Value]]: ! CreateArrayFromList(_errors_) }).
          1. If _completion_.[[Type]] is ~throw~, then
            1. Perform ! CreateNonEnumerableDataPropertyOrThrow(_error_, "cause", _completion_.[[Value]]).
          1. Return ThrowCompletion(_error_).
        1. Return _completion_.
      </emu-alg>
      <emu-note>
        Draft Note: This algorithm uses <a href="https://tc39.es/proposal-error-cause/#sec-createnonenumerabledatapropertyorthrow">CreateNonEnumerableDataPropertyOrThrow</a> from the Stage 3 <a href="https://github.com/tc39/proposal-error-cause">Error Cause proposal</a>.
      </emu-note>
    </emu-clause>
  </emu-clause>
  </ins>
</emu-clause>

<emu-clause id="sec-syntax-directed-operations">
  <h1>Syntax-Directed Operations</h1>
  <emu-clause id="sec-syntax-directed-operations-scope-analysis">
    <h1>Scope Analysis</h1>

    <emu-clause id="sec-static-semantics-boundnames" oldids="sec-identifiers-static-semantics-boundnames,sec-let-and-const-declarations-static-semantics-boundnames,sec-variable-statement-static-semantics-boundnames,sec-destructuring-binding-patterns-static-semantics-boundnames,sec-for-in-and-for-of-statements-static-semantics-boundnames,sec-function-definitions-static-semantics-boundnames,sec-arrow-function-definitions-static-semantics-boundnames,sec-generator-function-definitions-static-semantics-boundnames,sec-async-generator-function-definitions-static-semantics-boundnames,sec-class-definitions-static-semantics-boundnames,sec-async-function-definitions-static-semantics-BoundNames,sec-async-arrow-function-definitions-static-semantics-BoundNames,sec-imports-static-semantics-boundnames,sec-exports-static-semantics-boundnames" type="sdo">
      <h1>Static Semantics: BoundNames ( ): a List of Strings</h1>
      <dl class="header">
      </dl>
      <emu-note id="note-star-default-star">
        <p>*"\*default\*"* is used within this specification as a synthetic name for a module's default export when it does not have another name. An entry in the module's [[Environment]] is created with that name and holds the corresponding value, and resolving the export named *"default"* by calling <emu-xref href="#sec-resolveexport" title></emu-xref> for the module will return a ResolvedBinding Record whose [[BindingName]] is *"\*default\*"*, which will then resolve in the module's [[Environment]] to the above-mentioned value. This is done only for ease of specification, so that anonymous default exports can be resolved like any other export. The string *"\*default\*"* is never accessible to user code or to the module linking algorithm.</p>
      </emu-note>
      <emu-grammar>BindingIdentifier : Identifier</emu-grammar>
      <emu-alg>
        1. Return a List whose sole element is the StringValue of |Identifier|.
      </emu-alg>
      <emu-grammar>BindingIdentifier : `yield`</emu-grammar>
      <emu-alg>
        1. Return &laquo; *"yield"* &raquo;.
      </emu-alg>
      <emu-grammar>BindingIdentifier : `await`</emu-grammar>
      <emu-alg>
        1. Return &laquo; *"await"* &raquo;.
      </emu-alg>
      <emu-grammar>LexicalDeclaration : LetOrConst BindingList `;`</emu-grammar>
      <emu-alg>
        1. Return the BoundNames of |BindingList|.
      </emu-alg>
<<<<<<< HEAD
      <ins class="block">
      <emu-grammar>
        UsingDeclaration :
          `using` BindingList `;`
      </emu-grammar>
      <emu-alg>
        1. Return the BoundNames of |BindingList|.
      </emu-alg>
      </ins>
      <emu-grammar>BindingList : BindingList `,` LexicalBinding</emu-grammar>
      <emu-alg>
        1. Let _names1_ be the BoundNames of |BindingList|.
        1. Let _names2_ be the BoundNames of |LexicalBinding|.
        1. Return the list-concatenation of _names1_ and _names2_.
      </emu-alg>
      <emu-grammar>LexicalBinding : BindingIdentifier Initializer?</emu-grammar>
      <emu-alg>
        1. Return the BoundNames of |BindingIdentifier|.
      </emu-alg>
      <emu-grammar>LexicalBinding : BindingPattern Initializer</emu-grammar>
      <emu-alg>
        1. Return the BoundNames of |BindingPattern|.
      </emu-alg>
      <ins class="block">
      <emu-grammar>
        LexicalBinding : VoidBinding Initializer
      </emu-grammar>
      <emu-alg>
        1. Return a new empty List.
      </emu-alg>
      </ins>
      <emu-grammar>VariableDeclarationList : VariableDeclarationList `,` VariableDeclaration</emu-grammar>
      <emu-alg>
        1. Let _names1_ be BoundNames of |VariableDeclarationList|.
        1. Let _names2_ be BoundNames of |VariableDeclaration|.
        1. Return the list-concatenation of _names1_ and _names2_.
      </emu-alg>
      <emu-grammar>VariableDeclaration : BindingIdentifier Initializer?</emu-grammar>
      <emu-alg>
        1. Return the BoundNames of |BindingIdentifier|.
      </emu-alg>
      <emu-grammar>VariableDeclaration : BindingPattern Initializer</emu-grammar>
      <emu-alg>
        1. Return the BoundNames of |BindingPattern|.
      </emu-alg>
      <emu-grammar>ObjectBindingPattern : `{` `}`</emu-grammar>
      <emu-alg>
        1. Return a new empty List.
      </emu-alg>
      <emu-grammar>ObjectBindingPattern : `{` BindingPropertyList `,` BindingRestProperty `}`</emu-grammar>
      <emu-alg>
        1. Let _names1_ be BoundNames of |BindingPropertyList|.
        1. Let _names2_ be BoundNames of |BindingRestProperty|.
        1. Return the list-concatenation of _names1_ and _names2_.
      </emu-alg>
      <emu-grammar>ArrayBindingPattern : `[` Elision? `]`</emu-grammar>
      <emu-alg>
        1. Return a new empty List.
      </emu-alg>
      <emu-grammar>ArrayBindingPattern : `[` Elision? BindingRestElement `]`</emu-grammar>
      <emu-alg>
        1. Return the BoundNames of |BindingRestElement|.
      </emu-alg>
      <emu-grammar>ArrayBindingPattern : `[` BindingElementList `,` Elision? `]`</emu-grammar>
      <emu-alg>
        1. Return the BoundNames of |BindingElementList|.
      </emu-alg>
      <emu-grammar>ArrayBindingPattern : `[` BindingElementList `,` Elision? BindingRestElement `]`</emu-grammar>
      <emu-alg>
        1. Let _names1_ be BoundNames of |BindingElementList|.
        1. Let _names2_ be BoundNames of |BindingRestElement|.
        1. Return the list-concatenation of _names1_ and _names2_.
      </emu-alg>
      <emu-grammar>BindingPropertyList : BindingPropertyList `,` BindingProperty</emu-grammar>
      <emu-alg>
        1. Let _names1_ be BoundNames of |BindingPropertyList|.
        1. Let _names2_ be BoundNames of |BindingProperty|.
        1. Return the list-concatenation of _names1_ and _names2_.
      </emu-alg>
      <emu-grammar>BindingElementList : BindingElementList `,` BindingElisionElement</emu-grammar>
      <emu-alg>
        1. Let _names1_ be BoundNames of |BindingElementList|.
        1. Let _names2_ be BoundNames of |BindingElisionElement|.
        1. Return the list-concatenation of _names1_ and _names2_.
      </emu-alg>
      <emu-grammar>BindingElisionElement : Elision? BindingElement</emu-grammar>
      <emu-alg>
        1. Return BoundNames of |BindingElement|.
      </emu-alg>
      <emu-grammar>BindingProperty : PropertyName `:` BindingElement</emu-grammar>
      <emu-alg>
        1. Return the BoundNames of |BindingElement|.
      </emu-alg>
      <emu-grammar>SingleNameBinding : BindingIdentifier Initializer?</emu-grammar>
      <emu-alg>
        1. Return the BoundNames of |BindingIdentifier|.
      </emu-alg>
      <emu-grammar>BindingElement : BindingPattern Initializer?</emu-grammar>
      <emu-alg>
        1. Return the BoundNames of |BindingPattern|.
      </emu-alg>
      <emu-grammar>ForDeclaration : LetOrConst ForBinding</emu-grammar>
      <emu-alg>
        1. Return the BoundNames of |ForBinding|.
      </emu-alg>
      <emu-grammar>FunctionDeclaration : `function` BindingIdentifier `(` FormalParameters `)` `{` FunctionBody `}`</emu-grammar>
      <emu-alg>
        1. Return the BoundNames of |BindingIdentifier|.
      </emu-alg>
      <emu-grammar>FunctionDeclaration : `function` `(` FormalParameters `)` `{` FunctionBody `}`</emu-grammar>
      <emu-alg>
        1. Return &laquo; *"\*default\*"* &raquo;.
      </emu-alg>
      <emu-grammar>FormalParameters : [empty]</emu-grammar>
      <emu-alg>
        1. Return a new empty List.
      </emu-alg>
      <emu-grammar>FormalParameters : FormalParameterList `,` FunctionRestParameter</emu-grammar>
      <emu-alg>
        1. Let _names1_ be BoundNames of |FormalParameterList|.
        1. Let _names2_ be BoundNames of |FunctionRestParameter|.
        1. Return the list-concatenation of _names1_ and _names2_.
      </emu-alg>
      <emu-grammar>FormalParameterList : FormalParameterList `,` FormalParameter</emu-grammar>
      <emu-alg>
        1. Let _names1_ be BoundNames of |FormalParameterList|.
        1. Let _names2_ be BoundNames of |FormalParameter|.
        1. Return the list-concatenation of _names1_ and _names2_.
      </emu-alg>
      <emu-grammar>ArrowParameters : CoverParenthesizedExpressionAndArrowParameterList</emu-grammar>
      <emu-alg>
        1. Let _formals_ be the |ArrowFormalParameters| that is covered by |CoverParenthesizedExpressionAndArrowParameterList|.
        1. Return the BoundNames of _formals_.
      </emu-alg>
      <emu-grammar>GeneratorDeclaration : `function` `*` BindingIdentifier `(` FormalParameters `)` `{` GeneratorBody `}`</emu-grammar>
      <emu-alg>
        1. Return the BoundNames of |BindingIdentifier|.
      </emu-alg>
      <emu-grammar>GeneratorDeclaration : `function` `*` `(` FormalParameters `)` `{` GeneratorBody `}`</emu-grammar>
      <emu-alg>
        1. Return &laquo; *"\*default\*"* &raquo;.
      </emu-alg>
      <emu-grammar>AsyncGeneratorDeclaration : `async` `function` `*` BindingIdentifier `(` FormalParameters `)` `{` AsyncGeneratorBody `}`</emu-grammar>
      <emu-alg>
        1. Return the BoundNames of |BindingIdentifier|.
      </emu-alg>
      <emu-grammar>AsyncGeneratorDeclaration : `async` `function` `*` `(` FormalParameters `)` `{` AsyncGeneratorBody `}`</emu-grammar>
      <emu-alg>
        1. Return &laquo; *"\*default\*"* &raquo;.
      </emu-alg>
      <emu-grammar>ClassDeclaration : `class` BindingIdentifier ClassTail</emu-grammar>
      <emu-alg>
        1. Return the BoundNames of |BindingIdentifier|.
      </emu-alg>
      <emu-grammar>ClassDeclaration : `class` ClassTail</emu-grammar>
      <emu-alg>
        1. Return &laquo; *"\*default\*"* &raquo;.
      </emu-alg>
      <emu-grammar>
        AsyncFunctionDeclaration : `async` `function` BindingIdentifier `(` FormalParameters `)` `{` AsyncFunctionBody `}`
      </emu-grammar>
      <emu-alg>
        1. Return the BoundNames of |BindingIdentifier|.
      </emu-alg>
      <emu-grammar>
        AsyncFunctionDeclaration : `async` `function` `(` FormalParameters `)` `{` AsyncFunctionBody `}`
      </emu-grammar>
      <emu-alg>
        1. Return &laquo; *"\*default\*"* &raquo;.
      </emu-alg>
      <emu-grammar>
        CoverCallExpressionAndAsyncArrowHead : MemberExpression Arguments
      </emu-grammar>
      <emu-alg>
        1. Let _head_ be the |AsyncArrowHead| that is covered by |CoverCallExpressionAndAsyncArrowHead|.
        1. Return the BoundNames of _head_.
      </emu-alg>
      <emu-grammar>ImportDeclaration : `import` ImportClause FromClause `;`</emu-grammar>
      <emu-alg>
        1. Return the BoundNames of |ImportClause|.
      </emu-alg>
      <emu-grammar>ImportDeclaration : `import` ModuleSpecifier `;`</emu-grammar>
      <emu-alg>
        1. Return a new empty List.
      </emu-alg>
      <emu-grammar>ImportClause : ImportedDefaultBinding `,` NameSpaceImport</emu-grammar>
      <emu-alg>
        1. Let _names1_ be the BoundNames of |ImportedDefaultBinding|.
        1. Let _names2_ be the BoundNames of |NameSpaceImport|.
        1. Return the list-concatenation of _names1_ and _names2_.
      </emu-alg>
      <emu-grammar>ImportClause : ImportedDefaultBinding `,` NamedImports</emu-grammar>
      <emu-alg>
        1. Let _names1_ be the BoundNames of |ImportedDefaultBinding|.
        1. Let _names2_ be the BoundNames of |NamedImports|.
        1. Return the list-concatenation of _names1_ and _names2_.
      </emu-alg>
      <emu-grammar>NamedImports : `{` `}`</emu-grammar>
      <emu-alg>
        1. Return a new empty List.
      </emu-alg>
      <emu-grammar>ImportsList : ImportsList `,` ImportSpecifier</emu-grammar>
      <emu-alg>
        1. Let _names1_ be the BoundNames of |ImportsList|.
        1. Let _names2_ be the BoundNames of |ImportSpecifier|.
        1. Return the list-concatenation of _names1_ and _names2_.
      </emu-alg>
      <emu-grammar>ImportSpecifier : ModuleExportName `as` ImportedBinding</emu-grammar>
      <emu-alg>
        1. Return the BoundNames of |ImportedBinding|.
      </emu-alg>
      <emu-grammar>
        ExportDeclaration :
          `export` ExportFromClause FromClause `;`
          `export` NamedExports `;`
      </emu-grammar>
      <emu-alg>
        1. Return a new empty List.
      </emu-alg>
      <emu-grammar>ExportDeclaration : `export` VariableStatement</emu-grammar>
      <emu-alg>
        1. Return the BoundNames of |VariableStatement|.
      </emu-alg>
      <emu-grammar>ExportDeclaration : `export` Declaration</emu-grammar>
      <emu-alg>
        1. Return the BoundNames of |Declaration|.
      </emu-alg>
      <emu-grammar>ExportDeclaration : `export` `default` HoistableDeclaration</emu-grammar>
      <emu-alg>
        1. Let _declarationNames_ be the BoundNames of |HoistableDeclaration|.
        1. If _declarationNames_ does not include the element *"\*default\*"*, append *"\*default\*"* to _declarationNames_.
        1. Return _declarationNames_.
      </emu-alg>
      <emu-grammar>ExportDeclaration : `export` `default` ClassDeclaration</emu-grammar>
      <emu-alg>
        1. Let _declarationNames_ be the BoundNames of |ClassDeclaration|.
        1. If _declarationNames_ does not include the element *"\*default\*"*, append *"\*default\*"* to _declarationNames_.
        1. Return _declarationNames_.
      </emu-alg>
      <emu-grammar>ExportDeclaration : `export` `default` AssignmentExpression `;`</emu-grammar>
      <emu-alg>
        1. Return &laquo; *"\*default\*"* &raquo;.
      </emu-alg>
    </emu-clause>

    <emu-clause id="sec-static-semantics-isconstantdeclaration" oldids="sec-let-and-const-declarations-static-semantics-isconstantdeclaration,sec-function-definitions-static-semantics-isconstantdeclaration,sec-generator-function-definitions-static-semantics-isconstantdeclaration,sec-async-generator-function-definitions-static-semantics-isconstantdeclaration,sec-class-definitions-static-semantics-isconstantdeclaration,sec-async-function-definitions-static-semantics-IsConstantDeclaration,sec-exports-static-semantics-isconstantdeclaration" type="sdo">
      <h1>Static Semantics: IsConstantDeclaration ( ): a Boolean</h1>
      <dl class="header">
      </dl>
      <emu-grammar>LexicalDeclaration : LetOrConst BindingList `;`</emu-grammar>
      <emu-alg>
        1. Return IsConstantDeclaration of |LetOrConst|.
      </emu-alg>
      <emu-grammar>LetOrConst : `let`</emu-grammar>
      <emu-alg>
        1. Return *false*.
      </emu-alg>
      <emu-grammar>LetOrConst : `const`</emu-grammar>
      <emu-alg>
        1. Return *true*.
      </emu-alg>
      <ins class="block">
      <emu-grammar>
        UsingDeclaration :
          `using` BindingList `;`
      </emu-grammar>
      <emu-alg>
        1. Return *true*.
      </emu-alg>
      </ins>
      <emu-grammar>
        FunctionDeclaration :
          `function` BindingIdentifier `(` FormalParameters `)` `{` FunctionBody `}`
          `function` `(` FormalParameters `)` `{` FunctionBody `}`

        GeneratorDeclaration :
          `function` `*` BindingIdentifier `(` FormalParameters `)` `{` GeneratorBody `}`
          `function` `*` `(` FormalParameters `)` `{` GeneratorBody `}`

        AsyncGeneratorDeclaration :
          `async` `function` `*` BindingIdentifier `(` FormalParameters `)` `{` AsyncGeneratorBody `}`
          `async` `function` `*` `(` FormalParameters `)` `{` AsyncGeneratorBody `}`

        AsyncFunctionDeclaration :
          `async` `function` BindingIdentifier `(` FormalParameters `)` `{` AsyncFunctionBody `}`
          `async` `function` `(` FormalParameters `)` `{` AsyncFunctionBody `}`
      </emu-grammar>
      <emu-alg>
        1. Return *false*.
      </emu-alg>
      <emu-grammar>
        ClassDeclaration :
          `class` BindingIdentifier ClassTail
          `class` ClassTail
      </emu-grammar>
      <emu-alg>
        1. Return *false*.
      </emu-alg>
      <emu-grammar>
        ExportDeclaration :
          `export` ExportFromClause FromClause `;`
          `export` NamedExports `;`
          `export` `default` AssignmentExpression `;`
      </emu-grammar>
      <emu-alg>
        1. Return *false*.
      </emu-alg>
      <emu-note>
        <p>It is not necessary to treat `export default` |AssignmentExpression| as a constant declaration because there is no syntax that permits assignment to the internal bound name used to reference a module's default object.</p>
      </emu-note>
    </emu-clause>

    <emu-clause id="sec-static-semantics-vardeclarednames" oldids="sec-statement-semantics-static-semantics-vardeclarednames,sec-block-static-semantics-vardeclarednames,sec-variable-statement-static-semantics-vardeclarednames,sec-if-statement-static-semantics-vardeclarednames,sec-do-while-statement-static-semantics-vardeclarednames,sec-while-statement-static-semantics-vardeclarednames,sec-for-statement-static-semantics-vardeclarednames,sec-for-in-and-for-of-statements-static-semantics-vardeclarednames,sec-with-statement-static-semantics-vardeclarednames,sec-switch-statement-static-semantics-vardeclarednames,sec-labelled-statements-static-semantics-vardeclarednames,sec-try-statement-static-semantics-vardeclarednames,sec-function-definitions-static-semantics-vardeclarednames,sec-arrow-function-definitions-static-semantics-vardeclarednames,sec-async-arrow-function-definitions-static-semantics-VarDeclaredNames,sec-scripts-static-semantics-vardeclarednames,sec-module-semantics-static-semantics-vardeclarednames" type="sdo">
      <h1>Static Semantics: VarDeclaredNames ( ): a List of Strings</h1>
      <dl class="header">
      </dl>
      <emu-grammar>
        Statement :
          EmptyStatement
          ExpressionStatement
          ContinueStatement
          BreakStatement
          ReturnStatement
          ThrowStatement
          DebuggerStatement
      </emu-grammar>
      <emu-alg>
        1. Return a new empty List.
      </emu-alg>
      <emu-grammar>Block : `{` `}`</emu-grammar>
      <emu-alg>
        1. Return a new empty List.
      </emu-alg>
      <emu-grammar>StatementList : StatementList StatementListItem</emu-grammar>
      <emu-alg>
        1. Let _names1_ be VarDeclaredNames of |StatementList|.
        1. Let _names2_ be VarDeclaredNames of |StatementListItem|.
        1. Return the list-concatenation of _names1_ and _names2_.
      </emu-alg>
      <emu-grammar>StatementListItem : Declaration</emu-grammar>
      <emu-alg>
        1. Return a new empty List.
      </emu-alg>
      <emu-grammar>VariableStatement : `var` VariableDeclarationList `;`</emu-grammar>
      <emu-alg>
        1. Return BoundNames of |VariableDeclarationList|.
      </emu-alg>
      <emu-grammar>IfStatement : `if` `(` Expression `)` Statement `else` Statement</emu-grammar>
      <emu-alg>
        1. Let _names1_ be VarDeclaredNames of the first |Statement|.
        1. Let _names2_ be VarDeclaredNames of the second |Statement|.
        1. Return the list-concatenation of _names1_ and _names2_.
      </emu-alg>
      <emu-grammar>IfStatement : `if` `(` Expression `)` Statement</emu-grammar>
      <emu-alg>
        1. Return the VarDeclaredNames of |Statement|.
      </emu-alg>
      <emu-grammar>DoWhileStatement : `do` Statement `while` `(` Expression `)` `;`</emu-grammar>
      <emu-alg>
        1. Return the VarDeclaredNames of |Statement|.
      </emu-alg>
      <emu-grammar>WhileStatement : `while` `(` Expression `)` Statement</emu-grammar>
      <emu-alg>
        1. Return the VarDeclaredNames of |Statement|.
      </emu-alg>
      <emu-grammar>ForStatement : `for` `(` Expression? `;` Expression? `;` Expression? `)` Statement</emu-grammar>
      <emu-alg>
        1. Return the VarDeclaredNames of |Statement|.
      </emu-alg>
      <emu-grammar>ForStatement : `for` `(` `var` VariableDeclarationList `;` Expression? `;` Expression? `)` Statement</emu-grammar>
      <emu-alg>
        1. Let _names1_ be BoundNames of |VariableDeclarationList|.
        1. Let _names2_ be VarDeclaredNames of |Statement|.
        1. Return the list-concatenation of _names1_ and _names2_.
      </emu-alg>
      <emu-grammar>ForStatement : `for` `(` LexicalDeclaration Expression? `;` Expression? `)` Statement</emu-grammar>
      <emu-alg>
        1. Return the VarDeclaredNames of |Statement|.
      </emu-alg>
      <emu-grammar>
        ForInOfStatement :
          `for` `(` LeftHandSideExpression `in` Expression `)` Statement
          `for` `(` ForDeclaration `in` Expression `)` Statement
          `for` `(` LeftHandSideExpression `of` AssignmentExpression `)` Statement
          `for` `(` ForDeclaration `of` AssignmentExpression `)` Statement
          `for` `await` `(` LeftHandSideExpression `of` AssignmentExpression `)` Statement
          `for` `await` `(` ForDeclaration `of` AssignmentExpression `)` Statement
      </emu-grammar>
      <emu-alg>
        1. Return the VarDeclaredNames of |Statement|.
      </emu-alg>
      <emu-grammar>
        ForInOfStatement :
          `for` `(` `var` ForBinding `in` Expression `)` Statement
          `for` `(` `var` ForBinding `of` AssignmentExpression `)` Statement
          `for` `await` `(` `var` ForBinding `of` AssignmentExpression `)` Statement
      </emu-grammar>
      <emu-alg>
        1. Let _names1_ be the BoundNames of |ForBinding|.
        1. Let _names2_ be the VarDeclaredNames of |Statement|.
        1. Return the list-concatenation of _names1_ and _names2_.
      </emu-alg>
      <emu-note>
        <p>This section is extended by Annex <emu-xref href="#sec-initializers-in-forin-statement-heads"></emu-xref>.</p>
      </emu-note>
      <emu-grammar>WithStatement : `with` `(` Expression `)` Statement</emu-grammar>
      <emu-alg>
        1. Return the VarDeclaredNames of |Statement|.
      </emu-alg>
      <emu-grammar>SwitchStatement : `switch` `(` Expression `)` CaseBlock</emu-grammar>
      <emu-alg>
        1. Return the VarDeclaredNames of |CaseBlock|.
      </emu-alg>
      <emu-grammar>CaseBlock : `{` `}`</emu-grammar>
      <emu-alg>
        1. Return a new empty List.
      </emu-alg>
      <emu-grammar>CaseBlock : `{` CaseClauses? DefaultClause CaseClauses? `}`</emu-grammar>
      <emu-alg>
        1. If the first |CaseClauses| is present, let _names1_ be the VarDeclaredNames of the first |CaseClauses|.
        1. Else, let _names1_ be a new empty List.
        1. Let _names2_ be VarDeclaredNames of |DefaultClause|.
        1. If the second |CaseClauses| is present, let _names3_ be the VarDeclaredNames of the second |CaseClauses|.
        1. Else, let _names3_ be a new empty List.
        1. Return the list-concatenation of _names1_, _names2_, and _names3_.
      </emu-alg>
      <emu-grammar>CaseClauses : CaseClauses CaseClause</emu-grammar>
      <emu-alg>
        1. Let _names1_ be VarDeclaredNames of |CaseClauses|.
        1. Let _names2_ be VarDeclaredNames of |CaseClause|.
        1. Return the list-concatenation of _names1_ and _names2_.
      </emu-alg>
      <emu-grammar>CaseClause : `case` Expression `:` StatementList?</emu-grammar>
      <emu-alg>
        1. If the |StatementList| is present, return the VarDeclaredNames of |StatementList|.
        1. Return a new empty List.
      </emu-alg>
      <emu-grammar>DefaultClause : `default` `:` StatementList?</emu-grammar>
      <emu-alg>
        1. If the |StatementList| is present, return the VarDeclaredNames of |StatementList|.
        1. Return a new empty List.
      </emu-alg>
      <emu-grammar>LabelledStatement : LabelIdentifier `:` LabelledItem</emu-grammar>
      <emu-alg>
        1. Return the VarDeclaredNames of |LabelledItem|.
      </emu-alg>
      <emu-grammar>LabelledItem : FunctionDeclaration</emu-grammar>
      <emu-alg>
        1. Return a new empty List.
      </emu-alg>
      <emu-grammar>TryStatement : `try` Block Catch</emu-grammar>
      <emu-alg>
        1. Let _names1_ be VarDeclaredNames of |Block|.
        1. Let _names2_ be VarDeclaredNames of |Catch|.
        1. Return the list-concatenation of _names1_ and _names2_.
      </emu-alg>
      <emu-grammar>TryStatement : `try` Block Finally</emu-grammar>
      <emu-alg>
        1. Let _names1_ be VarDeclaredNames of |Block|.
        1. Let _names2_ be VarDeclaredNames of |Finally|.
        1. Return the list-concatenation of _names1_ and _names2_.
      </emu-alg>
      <emu-grammar>TryStatement : `try` Block Catch Finally</emu-grammar>
      <emu-alg>
        1. Let _names1_ be VarDeclaredNames of |Block|.
        1. Let _names2_ be VarDeclaredNames of |Catch|.
        1. Let _names3_ be VarDeclaredNames of |Finally|.
        1. Return the list-concatenation of _names1_, _names2_, and _names3_.
      </emu-alg>
      <emu-grammar>Catch : `catch` `(` CatchParameter `)` Block</emu-grammar>
      <emu-alg>
        1. Return the VarDeclaredNames of |Block|.
      </emu-alg>
      <ins class="block">
      <emu-grammar>
        UsingStatement :
          `using` `(` `const` BindingList `)` Block
          `using` `await` `(` `const` BindingList `)` Block
          `using` `await` `(` AssignmentExpression `)` Block
          CoverOutermostExpressionAndUsingStatementHead Block
      </emu-grammar>
      <emu-alg>
        1. Return the VarDeclaredNames of |Block|.
      </emu-alg>
      </ins>
      <emu-grammar>FunctionStatementList : [empty]</emu-grammar>
      <emu-alg>
        1. Return a new empty List.
      </emu-alg>
      <emu-grammar>FunctionStatementList : StatementList</emu-grammar>
      <emu-alg>
        1. Return TopLevelVarDeclaredNames of |StatementList|.
      </emu-alg>
      <emu-grammar>ClassStaticBlockStatementList : [empty]</emu-grammar>
      <emu-alg>
        1. Return a new empty List.
      </emu-alg>
      <emu-grammar>ClassStaticBlockStatementList : StatementList</emu-grammar>
      <emu-alg>
        1. Return the TopLevelVarDeclaredNames of |StatementList|.
      </emu-alg>
      <emu-grammar>ConciseBody : ExpressionBody</emu-grammar>
      <emu-alg>
        1. Return a new empty List.
      </emu-alg>
      <emu-grammar>
        AsyncConciseBody : ExpressionBody
      </emu-grammar>
      <emu-alg>
        1. Return a new empty List.
      </emu-alg>
      <emu-grammar>Script : [empty]</emu-grammar>
      <emu-alg>
        1. Return a new empty List.
      </emu-alg>
      <emu-grammar>ScriptBody : StatementList</emu-grammar>
      <emu-alg>
        1. Return TopLevelVarDeclaredNames of |StatementList|.
      </emu-alg>
      <emu-grammar>ModuleItemList : ModuleItemList ModuleItem</emu-grammar>
      <emu-alg>
        1. Let _names1_ be VarDeclaredNames of |ModuleItemList|.
        1. Let _names2_ be VarDeclaredNames of |ModuleItem|.
        1. Return the list-concatenation of _names1_ and _names2_.
      </emu-alg>
      <emu-grammar>ModuleItem : ImportDeclaration</emu-grammar>
      <emu-alg>
        1. Return a new empty List.
      </emu-alg>
      <emu-grammar>ModuleItem : ExportDeclaration</emu-grammar>
      <emu-alg>
        1. If |ExportDeclaration| is `export` |VariableStatement|, return BoundNames of |ExportDeclaration|.
        1. Return a new empty List.
      </emu-alg>
    </emu-clause>

    <emu-clause id="sec-static-semantics-varscopeddeclarations" oldids="sec-statement-semantics-static-semantics-varscopeddeclarations,sec-block-static-semantics-varscopeddeclarations,sec-variable-statement-static-semantics-varscopeddeclarations,sec-if-statement-static-semantics-varscopeddeclarations,sec-do-while-statement-static-semantics-varscopeddeclarations,sec-while-statement-static-semantics-varscopeddeclarations,sec-for-statement-static-semantics-varscopeddeclarations,sec-for-in-and-for-of-statements-static-semantics-varscopeddeclarations,sec-with-statement-static-semantics-varscopeddeclarations,sec-switch-statement-static-semantics-varscopeddeclarations,sec-labelled-statements-static-semantics-varscopeddeclarations,sec-try-statement-static-semantics-varscopeddeclarations,sec-function-definitions-static-semantics-varscopeddeclarations,sec-arrow-function-definitions-static-semantics-varscopeddeclarations,sec-async-arrow-function-definitions-static-semantics-VarScopedDeclarations,sec-scripts-static-semantics-varscopeddeclarations,sec-module-semantics-static-semantics-varscopeddeclarations" type="sdo">
      <h1>Static Semantics: VarScopedDeclarations ( ): a List of Parse Nodes</h1>
      <dl class="header">
      </dl>
      <emu-grammar>
        Statement :
          EmptyStatement
          ExpressionStatement
          ContinueStatement
          BreakStatement
          ReturnStatement
          ThrowStatement
          DebuggerStatement
      </emu-grammar>
      <emu-alg>
        1. Return a new empty List.
      </emu-alg>
      <emu-grammar>Block : `{` `}`</emu-grammar>
      <emu-alg>
        1. Return a new empty List.
      </emu-alg>
      <emu-grammar>StatementList : StatementList StatementListItem</emu-grammar>
      <emu-alg>
        1. Let _declarations1_ be VarScopedDeclarations of |StatementList|.
        1. Let _declarations2_ be VarScopedDeclarations of |StatementListItem|.
        1. Return the list-concatenation of _declarations1_ and _declarations2_.
      </emu-alg>
      <emu-grammar>StatementListItem : Declaration</emu-grammar>
      <emu-alg>
        1. Return a new empty List.
      </emu-alg>
      <emu-grammar>VariableDeclarationList : VariableDeclaration</emu-grammar>
      <emu-alg>
        1. Return &laquo; |VariableDeclaration| &raquo;.
      </emu-alg>
      <emu-grammar>VariableDeclarationList : VariableDeclarationList `,` VariableDeclaration</emu-grammar>
      <emu-alg>
        1. Let _declarations1_ be VarScopedDeclarations of |VariableDeclarationList|.
        1. Return the list-concatenation of _declarations1_ and &laquo; |VariableDeclaration| &raquo;.
      </emu-alg>
      <emu-grammar>IfStatement : `if` `(` Expression `)` Statement `else` Statement</emu-grammar>
      <emu-alg>
        1. Let _declarations1_ be VarScopedDeclarations of the first |Statement|.
        1. Let _declarations2_ be VarScopedDeclarations of the second |Statement|.
        1. Return the list-concatenation of _declarations1_ and _declarations2_.
      </emu-alg>
      <emu-grammar>IfStatement : `if` `(` Expression `)` Statement</emu-grammar>
      <emu-alg>
        1. Return the VarScopedDeclarations of |Statement|.
      </emu-alg>
      <emu-grammar>DoWhileStatement : `do` Statement `while` `(` Expression `)` `;`</emu-grammar>
      <emu-alg>
        1. Return the VarScopedDeclarations of |Statement|.
      </emu-alg>
      <emu-grammar>WhileStatement : `while` `(` Expression `)` Statement</emu-grammar>
      <emu-alg>
        1. Return the VarScopedDeclarations of |Statement|.
      </emu-alg>
      <emu-grammar>ForStatement : `for` `(` Expression? `;` Expression? `;` Expression? `)` Statement</emu-grammar>
      <emu-alg>
        1. Return the VarScopedDeclarations of |Statement|.
      </emu-alg>
      <emu-grammar>ForStatement : `for` `(` `var` VariableDeclarationList `;` Expression? `;` Expression? `)` Statement</emu-grammar>
      <emu-alg>
        1. Let _declarations1_ be VarScopedDeclarations of |VariableDeclarationList|.
        1. Let _declarations2_ be VarScopedDeclarations of |Statement|.
        1. Return the list-concatenation of _declarations1_ and _declarations2_.
      </emu-alg>
      <emu-grammar>ForStatement : `for` `(` LexicalDeclaration Expression? `;` Expression? `)` Statement</emu-grammar>
      <emu-alg>
        1. Return the VarScopedDeclarations of |Statement|.
      </emu-alg>
      <emu-grammar>
        ForInOfStatement :
          `for` `(` LeftHandSideExpression `in` Expression `)` Statement
          `for` `(` ForDeclaration `in` Expression `)` Statement
          `for` `(` LeftHandSideExpression `of` AssignmentExpression `)` Statement
          `for` `(` ForDeclaration `of` AssignmentExpression `)` Statement
          `for` `await` `(` LeftHandSideExpression `of` AssignmentExpression `)` Statement
          `for` `await` `(` ForDeclaration `of` AssignmentExpression `)` Statement
      </emu-grammar>
      <emu-alg>
        1. Return the VarScopedDeclarations of |Statement|.
      </emu-alg>
      <emu-grammar>
        ForInOfStatement :
          `for` `(` `var` ForBinding `in` Expression `)` Statement
          `for` `(` `var` ForBinding `of` AssignmentExpression `)` Statement
          `for` `await` `(` `var` ForBinding `of` AssignmentExpression `)` Statement
      </emu-grammar>
      <emu-alg>
        1. Let _declarations1_ be &laquo; |ForBinding| &raquo;.
        1. Let _declarations2_ be VarScopedDeclarations of |Statement|.
        1. Return the list-concatenation of _declarations1_ and _declarations2_.
      </emu-alg>
      <emu-note>
        <p>This section is extended by Annex <emu-xref href="#sec-initializers-in-forin-statement-heads"></emu-xref>.</p>
      </emu-note>
      <emu-grammar>WithStatement : `with` `(` Expression `)` Statement</emu-grammar>
      <emu-alg>
        1. Return the VarScopedDeclarations of |Statement|.
      </emu-alg>
      <emu-grammar>SwitchStatement : `switch` `(` Expression `)` CaseBlock</emu-grammar>
      <emu-alg>
        1. Return the VarScopedDeclarations of |CaseBlock|.
      </emu-alg>
      <emu-grammar>CaseBlock : `{` `}`</emu-grammar>
      <emu-alg>
        1. Return a new empty List.
      </emu-alg>
      <emu-grammar>CaseBlock : `{` CaseClauses? DefaultClause CaseClauses? `}`</emu-grammar>
      <emu-alg>
        1. If the first |CaseClauses| is present, let _declarations1_ be the VarScopedDeclarations of the first |CaseClauses|.
        1. Else, let _declarations1_ be a new empty List.
        1. Let _declarations2_ be VarScopedDeclarations of |DefaultClause|.
        1. If the second |CaseClauses| is present, let _declarations3_ be the VarScopedDeclarations of the second |CaseClauses|.
        1. Else, let _declarations3_ be a new empty List.
        1. Return the list-concatenation of _declarations1_, _declarations2_, and _declarations3_.
      </emu-alg>
      <emu-grammar>CaseClauses : CaseClauses CaseClause</emu-grammar>
      <emu-alg>
        1. Let _declarations1_ be VarScopedDeclarations of |CaseClauses|.
        1. Let _declarations2_ be VarScopedDeclarations of |CaseClause|.
        1. Return the list-concatenation of _declarations1_ and _declarations2_.
      </emu-alg>
      <emu-grammar>CaseClause : `case` Expression `:` StatementList?</emu-grammar>
      <emu-alg>
        1. If the |StatementList| is present, return the VarScopedDeclarations of |StatementList|.
        1. Return a new empty List.
      </emu-alg>
      <emu-grammar>DefaultClause : `default` `:` StatementList?</emu-grammar>
      <emu-alg>
        1. If the |StatementList| is present, return the VarScopedDeclarations of |StatementList|.
        1. Return a new empty List.
      </emu-alg>
      <emu-grammar>LabelledStatement : LabelIdentifier `:` LabelledItem</emu-grammar>
      <emu-alg>
        1. Return the VarScopedDeclarations of |LabelledItem|.
      </emu-alg>
      <emu-grammar>LabelledItem : FunctionDeclaration</emu-grammar>
      <emu-alg>
        1. Return a new empty List.
      </emu-alg>
      <emu-grammar>TryStatement : `try` Block Catch</emu-grammar>
      <emu-alg>
        1. Let _declarations1_ be VarScopedDeclarations of |Block|.
        1. Let _declarations2_ be VarScopedDeclarations of |Catch|.
        1. Return the list-concatenation of _declarations1_ and _declarations2_.
      </emu-alg>
      <emu-grammar>TryStatement : `try` Block Finally</emu-grammar>
      <emu-alg>
        1. Let _declarations1_ be VarScopedDeclarations of |Block|.
        1. Let _declarations2_ be VarScopedDeclarations of |Finally|.
        1. Return the list-concatenation of _declarations1_ and _declarations2_.
      </emu-alg>
      <emu-grammar>TryStatement : `try` Block Catch Finally</emu-grammar>
      <emu-alg>
        1. Let _declarations1_ be VarScopedDeclarations of |Block|.
        1. Let _declarations2_ be VarScopedDeclarations of |Catch|.
        1. Let _declarations3_ be VarScopedDeclarations of |Finally|.
        1. Return the list-concatenation of _declarations1_, _declarations2_, and _declarations3_.
      </emu-alg>
      <emu-grammar>Catch : `catch` `(` CatchParameter `)` Block</emu-grammar>
      <emu-alg>
        1. Return the VarScopedDeclarations of |Block|.
      </emu-alg>
      <ins class="block">
      <emu-grammar>
        UsingStatement :
          `using` `(` `const` BindingList `)` Block
          `using` `await` `(` `const` BindingList `)` Block
          `using` `await` `(` AssignmentExpression `)` Block
          CoverOutermostExpressionAndUsingStatementHead Block
      </emu-grammar>
      <emu-alg>
        1. Return the VarScopedDeclarations of |Block|.
      </emu-alg>
      </ins>
      <emu-grammar>FunctionStatementList : [empty]</emu-grammar>
      <emu-alg>
        1. Return a new empty List.
      </emu-alg>
      <emu-grammar>FunctionStatementList : StatementList</emu-grammar>
      <emu-alg>
        1. Return the TopLevelVarScopedDeclarations of |StatementList|.
      </emu-alg>
      <emu-grammar>ClassStaticBlockStatementList : [empty]</emu-grammar>
      <emu-alg>
        1. Return a new empty List.
      </emu-alg>
      <emu-grammar>ClassStaticBlockStatementList : StatementList</emu-grammar>
      <emu-alg>
        1. Return the TopLevelVarScopedDeclarations of |StatementList|.
      </emu-alg>
      <emu-grammar>ConciseBody : ExpressionBody</emu-grammar>
      <emu-alg>
        1. Return a new empty List.
      </emu-alg>
      <emu-grammar>
        AsyncConciseBody : ExpressionBody
      </emu-grammar>
      <emu-alg>
        1. Return a new empty List.
      </emu-alg>
      <emu-grammar>Script : [empty]</emu-grammar>
      <emu-alg>
        1. Return a new empty List.
      </emu-alg>
      <emu-grammar>ScriptBody : StatementList</emu-grammar>
      <emu-alg>
        1. Return TopLevelVarScopedDeclarations of |StatementList|.
      </emu-alg>
      <emu-grammar>Module : [empty]</emu-grammar>
      <emu-alg>
        1. Return a new empty List.
      </emu-alg>
      <emu-grammar>ModuleItemList : ModuleItemList ModuleItem</emu-grammar>
      <emu-alg>
        1. Let _declarations1_ be VarScopedDeclarations of |ModuleItemList|.
        1. Let _declarations2_ be VarScopedDeclarations of |ModuleItem|.
        1. Return the list-concatenation of _declarations1_ and _declarations2_.
      </emu-alg>
      <emu-grammar>ModuleItem : ImportDeclaration</emu-grammar>
      <emu-alg>
        1. Return a new empty List.
      </emu-alg>
      <emu-grammar>ModuleItem : ExportDeclaration</emu-grammar>
      <emu-alg>
        1. If |ExportDeclaration| is `export` |VariableStatement|, return VarScopedDeclarations of |VariableStatement|.
        1. Return a new empty List.
      </emu-alg>
    </emu-clause>
  </emu-clause>

  <emu-clause id="sec-syntax-directed-operations-labels">
    <h1>Labels</h1>

    <emu-clause id="sec-static-semantics-containsduplicatelabels" oldids="sec-statement-semantics-static-semantics-containsduplicatelabels,sec-block-static-semantics-containsduplicatelabels,sec-if-statement-static-semantics-containsduplicatelabels,sec-do-while-statement-static-semantics-containsduplicatelabels,sec-while-statement-static-semantics-containsduplicatelabels,sec-for-statement-static-semantics-containsduplicatelabels,sec-for-in-and-for-of-statements-static-semantics-containsduplicatelabels,sec-with-statement-static-semantics-containsduplicatelabels,sec-switch-statement-static-semantics-containsduplicatelabels,sec-labelled-statements-static-semantics-containsduplicatelabels,sec-try-statement-static-semantics-containsduplicatelabels,sec-function-definitions-static-semantics-containsduplicatelabels,sec-module-semantics-static-semantics-containsduplicatelabels" type="sdo">
      <h1>
        Static Semantics: ContainsDuplicateLabels (
          _labelSet_: unknown,
        ): a Boolean
      </h1>
      <dl class="header">
      </dl>
      <emu-grammar>
        Statement :
          VariableStatement
          EmptyStatement
          ExpressionStatement
          ContinueStatement
          BreakStatement
          ReturnStatement
          ThrowStatement
          DebuggerStatement

        Block :
          `{` `}`

        StatementListItem :
          Declaration
      </emu-grammar>
      <emu-alg>
        1. Return *false*.
      </emu-alg>
      <emu-grammar>StatementList : StatementList StatementListItem</emu-grammar>
      <emu-alg>
        1. Let _hasDuplicates_ be ContainsDuplicateLabels of |StatementList| with argument _labelSet_.
        1. If _hasDuplicates_ is *true*, return *true*.
        1. Return ContainsDuplicateLabels of |StatementListItem| with argument _labelSet_.
      </emu-alg>
      <emu-grammar>IfStatement : `if` `(` Expression `)` Statement `else` Statement</emu-grammar>
      <emu-alg>
        1. Let _hasDuplicate_ be ContainsDuplicateLabels of the first |Statement| with argument _labelSet_.
        1. If _hasDuplicate_ is *true*, return *true*.
        1. Return ContainsDuplicateLabels of the second |Statement| with argument _labelSet_.
      </emu-alg>
      <emu-grammar>IfStatement : `if` `(` Expression `)` Statement</emu-grammar>
      <emu-alg>
        1. Return ContainsDuplicateLabels of |Statement| with argument _labelSet_.
      </emu-alg>
      <emu-grammar>DoWhileStatement : `do` Statement `while` `(` Expression `)` `;`</emu-grammar>
      <emu-alg>
        1. Return ContainsDuplicateLabels of |Statement| with argument _labelSet_.
      </emu-alg>
      <emu-grammar>WhileStatement : `while` `(` Expression `)` Statement</emu-grammar>
      <emu-alg>
        1. Return ContainsDuplicateLabels of |Statement| with argument _labelSet_.
      </emu-alg>
      <emu-grammar>
        ForStatement :
          `for` `(` Expression? `;` Expression? `;` Expression? `)` Statement
          `for` `(` `var` VariableDeclarationList `;` Expression? `;` Expression? `)` Statement
          `for` `(` LexicalDeclaration Expression? `;` Expression? `)` Statement
      </emu-grammar>
      <emu-alg>
        1. Return ContainsDuplicateLabels of |Statement| with argument _labelSet_.
      </emu-alg>
      <emu-grammar>
        ForInOfStatement :
          `for` `(` LeftHandSideExpression `in` Expression `)` Statement
          `for` `(` `var` ForBinding `in` Expression `)` Statement
          `for` `(` ForDeclaration `in` Expression `)` Statement
          `for` `(` LeftHandSideExpression `of` AssignmentExpression `)` Statement
          `for` `(` `var` ForBinding `of` AssignmentExpression `)` Statement
          `for` `(` ForDeclaration `of` AssignmentExpression `)` Statement
          `for` `await` `(` LeftHandSideExpression `of` AssignmentExpression `)` Statement
          `for` `await` `(` `var` ForBinding `of` AssignmentExpression `)` Statement
          `for` `await` `(` ForDeclaration `of` AssignmentExpression `)` Statement
      </emu-grammar>
      <emu-alg>
        1. Return ContainsDuplicateLabels of |Statement| with argument _labelSet_.
      </emu-alg>
      <emu-note>
        <p>This section is extended by Annex <emu-xref href="#sec-initializers-in-forin-statement-heads"></emu-xref>.</p>
      </emu-note>
      <emu-grammar>WithStatement : `with` `(` Expression `)` Statement</emu-grammar>
      <emu-alg>
        1. Return ContainsDuplicateLabels of |Statement| with argument _labelSet_.
      </emu-alg>
      <emu-grammar>SwitchStatement : `switch` `(` Expression `)` CaseBlock</emu-grammar>
      <emu-alg>
        1. Return ContainsDuplicateLabels of |CaseBlock| with argument _labelSet_.
      </emu-alg>
      <emu-grammar>CaseBlock : `{` `}`</emu-grammar>
      <emu-alg>
        1. Return *false*.
      </emu-alg>
      <emu-grammar>CaseBlock : `{` CaseClauses? DefaultClause CaseClauses? `}`</emu-grammar>
      <emu-alg>
        1. If the first |CaseClauses| is present, then
          1. If ContainsDuplicateLabels of the first |CaseClauses| with argument _labelSet_ is *true*, return *true*.
        1. If ContainsDuplicateLabels of |DefaultClause| with argument _labelSet_ is *true*, return *true*.
        1. If the second |CaseClauses| is not present, return *false*.
        1. Return ContainsDuplicateLabels of the second |CaseClauses| with argument _labelSet_.
      </emu-alg>
      <emu-grammar>CaseClauses : CaseClauses CaseClause</emu-grammar>
      <emu-alg>
        1. Let _hasDuplicates_ be ContainsDuplicateLabels of |CaseClauses| with argument _labelSet_.
        1. If _hasDuplicates_ is *true*, return *true*.
        1. Return ContainsDuplicateLabels of |CaseClause| with argument _labelSet_.
      </emu-alg>
      <emu-grammar>CaseClause : `case` Expression `:` StatementList?</emu-grammar>
      <emu-alg>
        1. If the |StatementList| is present, return ContainsDuplicateLabels of |StatementList| with argument _labelSet_.
        1. Return *false*.
      </emu-alg>
      <emu-grammar>DefaultClause : `default` `:` StatementList?</emu-grammar>
      <emu-alg>
        1. If the |StatementList| is present, return ContainsDuplicateLabels of |StatementList| with argument _labelSet_.
        1. Return *false*.
      </emu-alg>
      <emu-grammar>LabelledStatement : LabelIdentifier `:` LabelledItem</emu-grammar>
      <emu-alg>
        1. Let _label_ be the StringValue of |LabelIdentifier|.
        1. If _label_ is an element of _labelSet_, return *true*.
        1. Let _newLabelSet_ be the list-concatenation of _labelSet_ and &laquo; _label_ &raquo;.
        1. Return ContainsDuplicateLabels of |LabelledItem| with argument _newLabelSet_.
      </emu-alg>
      <emu-grammar>LabelledItem : FunctionDeclaration</emu-grammar>
      <emu-alg>
        1. Return *false*.
      </emu-alg>
      <emu-grammar>TryStatement : `try` Block Catch</emu-grammar>
      <emu-alg>
        1. Let _hasDuplicates_ be ContainsDuplicateLabels of |Block| with argument _labelSet_.
        1. If _hasDuplicates_ is *true*, return *true*.
        1. Return ContainsDuplicateLabels of |Catch| with argument _labelSet_.
      </emu-alg>
      <emu-grammar>TryStatement : `try` Block Finally</emu-grammar>
      <emu-alg>
        1. Let _hasDuplicates_ be ContainsDuplicateLabels of |Block| with argument _labelSet_.
        1. If _hasDuplicates_ is *true*, return *true*.
        1. Return ContainsDuplicateLabels of |Finally| with argument _labelSet_.
      </emu-alg>
      <emu-grammar>TryStatement : `try` Block Catch Finally</emu-grammar>
      <emu-alg>
        1. If ContainsDuplicateLabels of |Block| with argument _labelSet_ is *true*, return *true*.
        1. If ContainsDuplicateLabels of |Catch| with argument _labelSet_ is *true*, return *true*.
        1. Return ContainsDuplicateLabels of |Finally| with argument _labelSet_.
      </emu-alg>
      <emu-grammar>Catch : `catch` `(` CatchParameter `)` Block</emu-grammar>
      <emu-alg>
        1. Return ContainsDuplicateLabels of |Block| with argument _labelSet_.
      </emu-alg>
      <ins class="block">
      <emu-grammar>
        UsingStatement :
          `using` `(` `const` BindingList `)` Block
          `using` `await` `(` `const` BindingList `)` Block
          `using` `await` `(` AssignmentExpression `)` Block
          CoverOutermostExpressionAndUsingStatementHead Block
      </emu-grammar>
      <emu-alg>
        1. Return ContainsDuplicateLabels of |Block| with argument _labelSet_.
      </emu-alg>
      </ins>
      <emu-grammar>FunctionStatementList : [empty]</emu-grammar>
      <emu-alg>
        1. Return *false*.
      </emu-alg>
      <emu-grammar>ClassStaticBlockStatementList : [empty]</emu-grammar>
      <emu-alg>
        1. Return *false*.
      </emu-alg>
      <emu-grammar>ModuleItemList : ModuleItemList ModuleItem</emu-grammar>
      <emu-alg>
        1. Let _hasDuplicates_ be ContainsDuplicateLabels of |ModuleItemList| with argument _labelSet_.
        1. If _hasDuplicates_ is *true*, return *true*.
        1. Return ContainsDuplicateLabels of |ModuleItem| with argument _labelSet_.
      </emu-alg>
      <emu-grammar>
        ModuleItem :
          ImportDeclaration
          ExportDeclaration
      </emu-grammar>
      <emu-alg>
        1. Return *false*.
      </emu-alg>
    </emu-clause>

    <emu-clause id="sec-static-semantics-containsundefinedbreaktarget" oldids="sec-statement-semantics-static-semantics-containsundefinedbreaktarget,sec-block-static-semantics-containsundefinedbreaktarget,sec-if-statement-static-semantics-containsundefinedbreaktarget,sec-do-while-statement-static-semantics-containsundefinedbreaktarget,sec-while-statement-static-semantics-containsundefinedbreaktarget,sec-for-statement-static-semantics-containsundefinedbreaktarget,sec-for-in-and-for-of-statements-static-semantics-containsundefinedbreaktarget,sec-break-statement-static-semantics-containsundefinedbreaktarget,sec-with-statement-static-semantics-containsundefinedbreaktarget,sec-switch-statement-static-semantics-containsundefinedbreaktarget,sec-labelled-statements-static-semantics-containsundefinedbreaktarget,sec-try-statement-static-semantics-containsundefinedbreaktarget,sec-function-definitions-static-semantics-containsundefinedbreaktarget,sec-module-semantics-static-semantics-containsundefinedbreaktarget" type="sdo">
      <h1>
        Static Semantics: ContainsUndefinedBreakTarget (
          _labelSet_: unknown,
        ): a Boolean
      </h1>
      <dl class="header">
      </dl>
      <emu-grammar>
        Statement :
          VariableStatement
          EmptyStatement
          ExpressionStatement
          ContinueStatement
          ReturnStatement
          ThrowStatement
          DebuggerStatement

        Block :
          `{` `}`

        StatementListItem :
          Declaration
      </emu-grammar>
      <emu-alg>
        1. Return *false*.
      </emu-alg>
      <emu-grammar>StatementList : StatementList StatementListItem</emu-grammar>
      <emu-alg>
        1. Let _hasUndefinedLabels_ be ContainsUndefinedBreakTarget of |StatementList| with argument _labelSet_.
        1. If _hasUndefinedLabels_ is *true*, return *true*.
        1. Return ContainsUndefinedBreakTarget of |StatementListItem| with argument _labelSet_.
      </emu-alg>
      <emu-grammar>IfStatement : `if` `(` Expression `)` Statement `else` Statement</emu-grammar>
      <emu-alg>
        1. Let _hasUndefinedLabels_ be ContainsUndefinedBreakTarget of the first |Statement| with argument _labelSet_.
        1. If _hasUndefinedLabels_ is *true*, return *true*.
        1. Return ContainsUndefinedBreakTarget of the second |Statement| with argument _labelSet_.
      </emu-alg>
      <emu-grammar>IfStatement : `if` `(` Expression `)` Statement</emu-grammar>
      <emu-alg>
        1. Return ContainsUndefinedBreakTarget of |Statement| with argument _labelSet_.
      </emu-alg>
      <emu-grammar>DoWhileStatement : `do` Statement `while` `(` Expression `)` `;`</emu-grammar>
      <emu-alg>
        1. Return ContainsUndefinedBreakTarget of |Statement| with argument _labelSet_.
      </emu-alg>
      <emu-grammar>WhileStatement : `while` `(` Expression `)` Statement</emu-grammar>
      <emu-alg>
        1. Return ContainsUndefinedBreakTarget of |Statement| with argument _labelSet_.
      </emu-alg>
      <emu-grammar>
        ForStatement :
          `for` `(` Expression? `;` Expression? `;` Expression? `)` Statement
          `for` `(` `var` VariableDeclarationList `;` Expression? `;` Expression? `)` Statement
          `for` `(` LexicalDeclaration Expression? `;` Expression? `)` Statement
=======
      <ins class="block">
      <emu-grammar>
        UsingDeclaration :
          `using` BindingList `;`
          `using` `await` BindingList `;`
>>>>>>> 13b77e2c
      </emu-grammar>
      <emu-alg>
        1. Return ContainsUndefinedBreakTarget of |Statement| with argument _labelSet_.
      </emu-alg>
      </ins>
      <emu-grammar>BindingList : BindingList `,` LexicalBinding</emu-grammar>
      <emu-alg>
        1. Let _names1_ be the BoundNames of |BindingList|.
        1. Let _names2_ be the BoundNames of |LexicalBinding|.
        1. Return the list-concatenation of _names1_ and _names2_.
      </emu-alg>
      <emu-grammar>LexicalBinding : BindingIdentifier Initializer?</emu-grammar>
      <emu-alg>
        1. Return the BoundNames of |BindingIdentifier|.
      </emu-alg>
      <emu-grammar>LexicalBinding : BindingPattern Initializer</emu-grammar>
      <emu-alg>
        1. Return the BoundNames of |BindingPattern|.
      </emu-alg>
      <ins class="block">
      <emu-grammar>LexicalBinding : `void` Initializer</emu-grammar>
      <emu-alg>
        1. Return a new empty List.
      </emu-alg>
      </ins>
      <emu-grammar>VariableDeclarationList : VariableDeclarationList `,` VariableDeclaration</emu-grammar>
      <emu-alg>
        1. Let _names1_ be BoundNames of |VariableDeclarationList|.
        1. Let _names2_ be BoundNames of |VariableDeclaration|.
        1. Return the list-concatenation of _names1_ and _names2_.
      </emu-alg>
      <emu-grammar>VariableDeclaration : BindingIdentifier Initializer?</emu-grammar>
      <emu-alg>
        1. Return the BoundNames of |BindingIdentifier|.
      </emu-alg>
      <emu-grammar>VariableDeclaration : BindingPattern Initializer</emu-grammar>
      <emu-alg>
        1. Return the BoundNames of |BindingPattern|.
      </emu-alg>
      <emu-grammar>ObjectBindingPattern : `{` `}`</emu-grammar>
      <emu-alg>
        1. Return a new empty List.
      </emu-alg>
      <emu-grammar>ObjectBindingPattern : `{` BindingPropertyList `,` BindingRestProperty `}`</emu-grammar>
      <emu-alg>
        1. Let _names1_ be BoundNames of |BindingPropertyList|.
        1. Let _names2_ be BoundNames of |BindingRestProperty|.
        1. Return the list-concatenation of _names1_ and _names2_.
      </emu-alg>
      <emu-grammar>ArrayBindingPattern : `[` Elision? `]`</emu-grammar>
      <emu-alg>
        1. Return a new empty List.
      </emu-alg>
      <emu-grammar>ArrayBindingPattern : `[` Elision? BindingRestElement `]`</emu-grammar>
      <emu-alg>
        1. Return the BoundNames of |BindingRestElement|.
      </emu-alg>
      <emu-grammar>ArrayBindingPattern : `[` BindingElementList `,` Elision? `]`</emu-grammar>
      <emu-alg>
        1. Return the BoundNames of |BindingElementList|.
      </emu-alg>
      <emu-grammar>ArrayBindingPattern : `[` BindingElementList `,` Elision? BindingRestElement `]`</emu-grammar>
      <emu-alg>
        1. Let _names1_ be BoundNames of |BindingElementList|.
        1. Let _names2_ be BoundNames of |BindingRestElement|.
        1. Return the list-concatenation of _names1_ and _names2_.
      </emu-alg>
      <emu-grammar>BindingPropertyList : BindingPropertyList `,` BindingProperty</emu-grammar>
      <emu-alg>
        1. Let _names1_ be BoundNames of |BindingPropertyList|.
        1. Let _names2_ be BoundNames of |BindingProperty|.
        1. Return the list-concatenation of _names1_ and _names2_.
      </emu-alg>
      <emu-grammar>BindingElementList : BindingElementList `,` BindingElisionElement</emu-grammar>
      <emu-alg>
        1. Let _names1_ be BoundNames of |BindingElementList|.
        1. Let _names2_ be BoundNames of |BindingElisionElement|.
        1. Return the list-concatenation of _names1_ and _names2_.
      </emu-alg>
      <emu-grammar>BindingElisionElement : Elision? BindingElement</emu-grammar>
      <emu-alg>
        1. Return BoundNames of |BindingElement|.
      </emu-alg>
      <emu-grammar>BindingProperty : PropertyName `:` BindingElement</emu-grammar>
      <emu-alg>
        1. Return the BoundNames of |BindingElement|.
      </emu-alg>
      <emu-grammar>SingleNameBinding : BindingIdentifier Initializer?</emu-grammar>
      <emu-alg>
        1. Return the BoundNames of |BindingIdentifier|.
      </emu-alg>
      <emu-grammar>BindingElement : BindingPattern Initializer?</emu-grammar>
      <emu-alg>
        1. Return the BoundNames of |BindingPattern|.
      </emu-alg>
      <emu-grammar>ForDeclaration : LetOrConst ForBinding</emu-grammar>
      <emu-alg>
        1. Return the BoundNames of |ForBinding|.
      </emu-alg>
      <emu-grammar>FunctionDeclaration : `function` BindingIdentifier `(` FormalParameters `)` `{` FunctionBody `}`</emu-grammar>
      <emu-alg>
        1. Return the BoundNames of |BindingIdentifier|.
      </emu-alg>
      <emu-grammar>FunctionDeclaration : `function` `(` FormalParameters `)` `{` FunctionBody `}`</emu-grammar>
      <emu-alg>
        1. Return &laquo; *"\*default\*"* &raquo;.
      </emu-alg>
      <emu-grammar>FormalParameters : [empty]</emu-grammar>
      <emu-alg>
        1. Return a new empty List.
      </emu-alg>
      <emu-grammar>FormalParameters : FormalParameterList `,` FunctionRestParameter</emu-grammar>
      <emu-alg>
        1. Let _names1_ be BoundNames of |FormalParameterList|.
        1. Let _names2_ be BoundNames of |FunctionRestParameter|.
        1. Return the list-concatenation of _names1_ and _names2_.
      </emu-alg>
      <emu-grammar>FormalParameterList : FormalParameterList `,` FormalParameter</emu-grammar>
      <emu-alg>
        1. Let _names1_ be BoundNames of |FormalParameterList|.
        1. Let _names2_ be BoundNames of |FormalParameter|.
        1. Return the list-concatenation of _names1_ and _names2_.
      </emu-alg>
      <emu-grammar>ArrowParameters : CoverParenthesizedExpressionAndArrowParameterList</emu-grammar>
      <emu-alg>
        1. Let _formals_ be the |ArrowFormalParameters| that is covered by |CoverParenthesizedExpressionAndArrowParameterList|.
        1. Return the BoundNames of _formals_.
      </emu-alg>
      <emu-grammar>GeneratorDeclaration : `function` `*` BindingIdentifier `(` FormalParameters `)` `{` GeneratorBody `}`</emu-grammar>
      <emu-alg>
        1. Return the BoundNames of |BindingIdentifier|.
      </emu-alg>
      <emu-grammar>GeneratorDeclaration : `function` `*` `(` FormalParameters `)` `{` GeneratorBody `}`</emu-grammar>
      <emu-alg>
        1. Return &laquo; *"\*default\*"* &raquo;.
      </emu-alg>
      <emu-grammar>AsyncGeneratorDeclaration : `async` `function` `*` BindingIdentifier `(` FormalParameters `)` `{` AsyncGeneratorBody `}`</emu-grammar>
      <emu-alg>
        1. Return the BoundNames of |BindingIdentifier|.
      </emu-alg>
      <emu-grammar>AsyncGeneratorDeclaration : `async` `function` `*` `(` FormalParameters `)` `{` AsyncGeneratorBody `}`</emu-grammar>
      <emu-alg>
        1. Return &laquo; *"\*default\*"* &raquo;.
      </emu-alg>
      <emu-grammar>ClassDeclaration : `class` BindingIdentifier ClassTail</emu-grammar>
      <emu-alg>
        1. Return the BoundNames of |BindingIdentifier|.
      </emu-alg>
      <emu-grammar>ClassDeclaration : `class` ClassTail</emu-grammar>
      <emu-alg>
        1. Return &laquo; *"\*default\*"* &raquo;.
      </emu-alg>
      <emu-grammar>
<<<<<<< HEAD
        ForInOfStatement :
          `for` `(` LeftHandSideExpression `in` Expression `)` Statement
          `for` `(` `var` ForBinding `in` Expression `)` Statement
          `for` `(` ForDeclaration `in` Expression `)` Statement
          `for` `(` LeftHandSideExpression `of` AssignmentExpression `)` Statement
          `for` `(` `var` ForBinding `of` AssignmentExpression `)` Statement
          `for` `(` ForDeclaration `of` AssignmentExpression `)` Statement
          `for` `await` `(` LeftHandSideExpression `of` AssignmentExpression `)` Statement
          `for` `await` `(` `var` ForBinding `of` AssignmentExpression `)` Statement
          `for` `await` `(` ForDeclaration `of` AssignmentExpression `)` Statement
      </emu-grammar>
      <emu-alg>
        1. Return ContainsUndefinedBreakTarget of |Statement| with argument _labelSet_.
      </emu-alg>
      <emu-note>
        <p>This section is extended by Annex <emu-xref href="#sec-initializers-in-forin-statement-heads"></emu-xref>.</p>
      </emu-note>
      <emu-grammar>BreakStatement : `break` `;`</emu-grammar>
      <emu-alg>
        1. Return *false*.
      </emu-alg>
      <emu-grammar>BreakStatement : `break` LabelIdentifier `;`</emu-grammar>
      <emu-alg>
        1. If the StringValue of |LabelIdentifier| is not an element of _labelSet_, return *true*.
        1. Return *false*.
      </emu-alg>
      <emu-grammar>WithStatement : `with` `(` Expression `)` Statement</emu-grammar>
      <emu-alg>
        1. Return ContainsUndefinedBreakTarget of |Statement| with argument _labelSet_.
      </emu-alg>
      <emu-grammar>SwitchStatement : `switch` `(` Expression `)` CaseBlock</emu-grammar>
      <emu-alg>
        1. Return ContainsUndefinedBreakTarget of |CaseBlock| with argument _labelSet_.
      </emu-alg>
      <emu-grammar>CaseBlock : `{` `}`</emu-grammar>
      <emu-alg>
        1. Return *false*.
      </emu-alg>
      <emu-grammar>CaseBlock : `{` CaseClauses? DefaultClause CaseClauses? `}`</emu-grammar>
      <emu-alg>
        1. If the first |CaseClauses| is present, then
          1. If ContainsUndefinedBreakTarget of the first |CaseClauses| with argument _labelSet_ is *true*, return *true*.
        1. If ContainsUndefinedBreakTarget of |DefaultClause| with argument _labelSet_ is *true*, return *true*.
        1. If the second |CaseClauses| is not present, return *false*.
        1. Return ContainsUndefinedBreakTarget of the second |CaseClauses| with argument _labelSet_.
      </emu-alg>
      <emu-grammar>CaseClauses : CaseClauses CaseClause</emu-grammar>
      <emu-alg>
        1. Let _hasUndefinedLabels_ be ContainsUndefinedBreakTarget of |CaseClauses| with argument _labelSet_.
        1. If _hasUndefinedLabels_ is *true*, return *true*.
        1. Return ContainsUndefinedBreakTarget of |CaseClause| with argument _labelSet_.
      </emu-alg>
      <emu-grammar>CaseClause : `case` Expression `:` StatementList?</emu-grammar>
      <emu-alg>
        1. If the |StatementList| is present, return ContainsUndefinedBreakTarget of |StatementList| with argument _labelSet_.
        1. Return *false*.
      </emu-alg>
      <emu-grammar>DefaultClause : `default` `:` StatementList?</emu-grammar>
      <emu-alg>
        1. If the |StatementList| is present, return ContainsUndefinedBreakTarget of |StatementList| with argument _labelSet_.
        1. Return *false*.
      </emu-alg>
      <emu-grammar>LabelledStatement : LabelIdentifier `:` LabelledItem</emu-grammar>
      <emu-alg>
        1. Let _label_ be the StringValue of |LabelIdentifier|.
        1. Let _newLabelSet_ be the list-concatenation of _labelSet_ and &laquo; _label_ &raquo;.
        1. Return ContainsUndefinedBreakTarget of |LabelledItem| with argument _newLabelSet_.
      </emu-alg>
      <emu-grammar>LabelledItem : FunctionDeclaration</emu-grammar>
      <emu-alg>
        1. Return *false*.
      </emu-alg>
      <emu-grammar>TryStatement : `try` Block Catch</emu-grammar>
      <emu-alg>
        1. Let _hasUndefinedLabels_ be ContainsUndefinedBreakTarget of |Block| with argument _labelSet_.
        1. If _hasUndefinedLabels_ is *true*, return *true*.
        1. Return ContainsUndefinedBreakTarget of |Catch| with argument _labelSet_.
      </emu-alg>
      <emu-grammar>TryStatement : `try` Block Finally</emu-grammar>
      <emu-alg>
        1. Let _hasUndefinedLabels_ be ContainsUndefinedBreakTarget of |Block| with argument _labelSet_.
        1. If _hasUndefinedLabels_ is *true*, return *true*.
        1. Return ContainsUndefinedBreakTarget of |Finally| with argument _labelSet_.
      </emu-alg>
      <emu-grammar>TryStatement : `try` Block Catch Finally</emu-grammar>
      <emu-alg>
        1. If ContainsUndefinedBreakTarget of |Block| with argument _labelSet_ is *true*, return *true*.
        1. If ContainsUndefinedBreakTarget of |Catch| with argument _labelSet_ is *true*, return *true*.
        1. Return ContainsUndefinedBreakTarget of |Finally| with argument _labelSet_.
      </emu-alg>
      <emu-grammar>Catch : `catch` `(` CatchParameter `)` Block</emu-grammar>
      <emu-alg>
        1. Return ContainsUndefinedBreakTarget of |Block| with argument _labelSet_.
      </emu-alg>
      <ins class="block">
      <emu-grammar>
        UsingStatement :
          `using` `(` `const` BindingList `)` Block
          `using` `await` `(` `const` BindingList `)` Block
          `using` `await` `(` AssignmentExpression `)` Block
          CoverOutermostExpressionAndUsingStatementHead Block
      </emu-grammar>
      <emu-alg>
        1. Return ContainsUndefinedBreakTarget of |Block| with argument _labelSet_.
      </emu-alg>
      </ins>
      <emu-grammar>FunctionStatementList : [empty]</emu-grammar>
      <emu-alg>
        1. Return *false*.
      </emu-alg>
      <emu-grammar>ClassStaticBlockStatementList : [empty]</emu-grammar>
      <emu-alg>
        1. Return *false*.
      </emu-alg>
      <emu-grammar>ModuleItemList : ModuleItemList ModuleItem</emu-grammar>
      <emu-alg>
        1. Let _hasUndefinedLabels_ be ContainsUndefinedBreakTarget of |ModuleItemList| with argument _labelSet_.
        1. If _hasUndefinedLabels_ is *true*, return *true*.
        1. Return ContainsUndefinedBreakTarget of |ModuleItem| with argument _labelSet_.
      </emu-alg>
      <emu-grammar>
        ModuleItem :
          ImportDeclaration
          ExportDeclaration
      </emu-grammar>
      <emu-alg>
        1. Return *false*.
      </emu-alg>
    </emu-clause>

    <emu-clause id="sec-static-semantics-containsundefinedcontinuetarget" oldids="sec-statement-semantics-static-semantics-containsundefinedcontinuetarget,sec-block-static-semantics-containsundefinedcontinuetarget,sec-if-statement-static-semantics-containsundefinedcontinuetarget,sec-do-while-statement-static-semantics-containsundefinedcontinuetarget,sec-while-statement-static-semantics-containsundefinedcontinuetarget,sec-for-statement-static-semantics-containsundefinedcontinuetarget,sec-for-in-and-for-of-statements-static-semantics-containsundefinedcontinuetarget,sec-continue-statement-static-semantics-containsundefinedcontinuetarget,sec-with-statement-static-semantics-containsundefinedcontinuetarget,sec-switch-statement-static-semantics-containsundefinedcontinuetarget,sec-labelled-statements-static-semantics-containsundefinedcontinuetarget,sec-try-statement-static-semantics-containsundefinedcontinuetarget,sec-function-definitions-static-semantics-containsundefinedcontinuetarget,sec-module-semantics-static-semantics-containsundefinedcontinuetarget" type="sdo">
      <h1>
        Static Semantics: ContainsUndefinedContinueTarget (
          _iterationSet_: unknown,
          _labelSet_: unknown,
        ): a Boolean
      </h1>
      <dl class="header">
      </dl>
      <emu-grammar>
        Statement :
          VariableStatement
          EmptyStatement
          ExpressionStatement
          BreakStatement
          ReturnStatement
          ThrowStatement
          DebuggerStatement

        Block :
          `{` `}`

        StatementListItem :
          Declaration
      </emu-grammar>
      <emu-alg>
        1. Return *false*.
      </emu-alg>
      <emu-grammar>Statement : BlockStatement</emu-grammar>
      <emu-alg>
        1. Return ContainsUndefinedContinueTarget of |BlockStatement| with arguments _iterationSet_ and &laquo; &raquo;.
      </emu-alg>
      <emu-grammar>BreakableStatement : IterationStatement</emu-grammar>
      <emu-alg>
        1. Let _newIterationSet_ be the list-concatenation of _iterationSet_ and _labelSet_.
        1. Return ContainsUndefinedContinueTarget of |IterationStatement| with arguments _newIterationSet_ and &laquo; &raquo;.
      </emu-alg>
      <emu-grammar>StatementList : StatementList StatementListItem</emu-grammar>
      <emu-alg>
        1. Let _hasUndefinedLabels_ be ContainsUndefinedContinueTarget of |StatementList| with arguments _iterationSet_ and &laquo; &raquo;.
        1. If _hasUndefinedLabels_ is *true*, return *true*.
        1. Return ContainsUndefinedContinueTarget of |StatementListItem| with arguments _iterationSet_ and &laquo; &raquo;.
      </emu-alg>
      <emu-grammar>IfStatement : `if` `(` Expression `)` Statement `else` Statement</emu-grammar>
      <emu-alg>
        1. Let _hasUndefinedLabels_ be ContainsUndefinedContinueTarget of the first |Statement| with arguments _iterationSet_ and &laquo; &raquo;.
        1. If _hasUndefinedLabels_ is *true*, return *true*.
        1. Return ContainsUndefinedContinueTarget of the second |Statement| with arguments _iterationSet_ and &laquo; &raquo;.
      </emu-alg>
      <emu-grammar>IfStatement : `if` `(` Expression `)` Statement</emu-grammar>
      <emu-alg>
        1. Return ContainsUndefinedContinueTarget of |Statement| with arguments _iterationSet_ and &laquo; &raquo;.
      </emu-alg>
      <emu-grammar>DoWhileStatement : `do` Statement `while` `(` Expression `)` `;`</emu-grammar>
      <emu-alg>
        1. Return ContainsUndefinedContinueTarget of |Statement| with arguments _iterationSet_ and &laquo; &raquo;.
      </emu-alg>
      <emu-grammar>WhileStatement : `while` `(` Expression `)` Statement</emu-grammar>
      <emu-alg>
        1. Return ContainsUndefinedContinueTarget of |Statement| with arguments _iterationSet_ and &laquo; &raquo;.
      </emu-alg>
      <emu-grammar>
        ForStatement :
          `for` `(` Expression? `;` Expression? `;` Expression? `)` Statement
          `for` `(` `var` VariableDeclarationList `;` Expression? `;` Expression? `)` Statement
          `for` `(` LexicalDeclaration Expression? `;` Expression? `)` Statement
      </emu-grammar>
      <emu-alg>
        1. Return ContainsUndefinedContinueTarget of |Statement| with arguments _iterationSet_ and &laquo; &raquo;.
      </emu-alg>
      <emu-grammar>
        ForInOfStatement :
          `for` `(` LeftHandSideExpression `in` Expression `)` Statement
          `for` `(` `var` ForBinding `in` Expression `)` Statement
          `for` `(` ForDeclaration `in` Expression `)` Statement
          `for` `(` LeftHandSideExpression `of` AssignmentExpression `)` Statement
          `for` `(` `var` ForBinding `of` AssignmentExpression `)` Statement
          `for` `(` ForDeclaration `of` AssignmentExpression `)` Statement
          `for` `await` `(` LeftHandSideExpression `of` AssignmentExpression `)` Statement
          `for` `await` `(` `var` ForBinding `of` AssignmentExpression `)` Statement
          `for` `await` `(` ForDeclaration `of` AssignmentExpression `)` Statement
      </emu-grammar>
      <emu-alg>
        1. Return ContainsUndefinedContinueTarget of |Statement| with arguments _iterationSet_ and &laquo; &raquo;.
      </emu-alg>
      <emu-note>
        <p>This section is extended by Annex <emu-xref href="#sec-initializers-in-forin-statement-heads"></emu-xref>.</p>
      </emu-note>
      <emu-grammar>ContinueStatement : `continue` `;`</emu-grammar>
      <emu-alg>
        1. Return *false*.
      </emu-alg>
      <emu-grammar>ContinueStatement : `continue` LabelIdentifier `;`</emu-grammar>
      <emu-alg>
        1. If the StringValue of |LabelIdentifier| is not an element of _iterationSet_, return *true*.
        1. Return *false*.
      </emu-alg>
      <emu-grammar>WithStatement : `with` `(` Expression `)` Statement</emu-grammar>
      <emu-alg>
        1. Return ContainsUndefinedContinueTarget of |Statement| with arguments _iterationSet_ and &laquo; &raquo;.
      </emu-alg>
      <emu-grammar>SwitchStatement : `switch` `(` Expression `)` CaseBlock</emu-grammar>
      <emu-alg>
        1. Return ContainsUndefinedContinueTarget of |CaseBlock| with arguments _iterationSet_ and &laquo; &raquo;.
      </emu-alg>
      <emu-grammar>CaseBlock : `{` `}`</emu-grammar>
      <emu-alg>
        1. Return *false*.
      </emu-alg>
      <emu-grammar>CaseBlock : `{` CaseClauses? DefaultClause CaseClauses? `}`</emu-grammar>
      <emu-alg>
        1. If the first |CaseClauses| is present, then
          1. If ContainsUndefinedContinueTarget of the first |CaseClauses| with arguments _iterationSet_ and &laquo; &raquo; is *true*, return *true*.
        1. If ContainsUndefinedContinueTarget of |DefaultClause| with arguments _iterationSet_ and &laquo; &raquo; is *true*, return *true*.
        1. If the second |CaseClauses| is not present, return *false*.
        1. Return ContainsUndefinedContinueTarget of the second |CaseClauses| with arguments _iterationSet_ and &laquo; &raquo;.
      </emu-alg>
      <emu-grammar>CaseClauses : CaseClauses CaseClause</emu-grammar>
      <emu-alg>
        1. Let _hasUndefinedLabels_ be ContainsUndefinedContinueTarget of |CaseClauses| with arguments _iterationSet_ and &laquo; &raquo;.
        1. If _hasUndefinedLabels_ is *true*, return *true*.
        1. Return ContainsUndefinedContinueTarget of |CaseClause| with arguments _iterationSet_ and &laquo; &raquo;.
      </emu-alg>
      <emu-grammar>CaseClause : `case` Expression `:` StatementList?</emu-grammar>
      <emu-alg>
        1. If the |StatementList| is present, return ContainsUndefinedContinueTarget of |StatementList| with arguments _iterationSet_ and &laquo; &raquo;.
        1. Return *false*.
      </emu-alg>
      <emu-grammar>DefaultClause : `default` `:` StatementList?</emu-grammar>
      <emu-alg>
        1. If the |StatementList| is present, return ContainsUndefinedContinueTarget of |StatementList| with arguments _iterationSet_ and &laquo; &raquo;.
        1. Return *false*.
      </emu-alg>
      <emu-grammar>LabelledStatement : LabelIdentifier `:` LabelledItem</emu-grammar>
      <emu-alg>
        1. Let _label_ be the StringValue of |LabelIdentifier|.
        1. Let _newLabelSet_ be the list-concatenation of _labelSet_ and &laquo; _label_ &raquo;.
        1. Return ContainsUndefinedContinueTarget of |LabelledItem| with arguments _iterationSet_ and _newLabelSet_.
      </emu-alg>
      <emu-grammar>LabelledItem : FunctionDeclaration</emu-grammar>
      <emu-alg>
        1. Return *false*.
      </emu-alg>
      <emu-grammar>TryStatement : `try` Block Catch</emu-grammar>
      <emu-alg>
        1. Let _hasUndefinedLabels_ be ContainsUndefinedContinueTarget of |Block| with arguments _iterationSet_ and &laquo; &raquo;.
        1. If _hasUndefinedLabels_ is *true*, return *true*.
        1. Return ContainsUndefinedContinueTarget of |Catch| with arguments _iterationSet_ and &laquo; &raquo;.
      </emu-alg>
      <emu-grammar>TryStatement : `try` Block Finally</emu-grammar>
      <emu-alg>
        1. Let _hasUndefinedLabels_ be ContainsUndefinedContinueTarget of |Block| with arguments _iterationSet_ and &laquo; &raquo;.
        1. If _hasUndefinedLabels_ is *true*, return *true*.
        1. Return ContainsUndefinedContinueTarget of |Finally| with arguments _iterationSet_ and &laquo; &raquo;.
      </emu-alg>
      <emu-grammar>TryStatement : `try` Block Catch Finally</emu-grammar>
      <emu-alg>
        1. If ContainsUndefinedContinueTarget of |Block| with arguments _iterationSet_ and &laquo; &raquo; is *true*, return *true*.
        1. If ContainsUndefinedContinueTarget of |Catch| with arguments _iterationSet_ and &laquo; &raquo; is *true*, return *true*.
        1. Return ContainsUndefinedContinueTarget of |Finally| with arguments _iterationSet_ and &laquo; &raquo;.
      </emu-alg>
      <emu-grammar>Catch : `catch` `(` CatchParameter `)` Block</emu-grammar>
      <emu-alg>
        1. Return ContainsUndefinedContinueTarget of |Block| with arguments _iterationSet_ and &laquo; &raquo;.
=======
        AsyncFunctionDeclaration : `async` `function` BindingIdentifier `(` FormalParameters `)` `{` AsyncFunctionBody `}`
      </emu-grammar>
      <emu-alg>
        1. Return the BoundNames of |BindingIdentifier|.
      </emu-alg>
      <emu-grammar>
        AsyncFunctionDeclaration : `async` `function` `(` FormalParameters `)` `{` AsyncFunctionBody `}`
      </emu-grammar>
      <emu-alg>
        1. Return &laquo; *"\*default\*"* &raquo;.
      </emu-alg>
      <emu-grammar>
        CoverCallExpressionAndAsyncArrowHead : MemberExpression Arguments
      </emu-grammar>
      <emu-alg>
        1. Let _head_ be the |AsyncArrowHead| that is covered by |CoverCallExpressionAndAsyncArrowHead|.
        1. Return the BoundNames of _head_.
      </emu-alg>
      <emu-grammar>ImportDeclaration : `import` ImportClause FromClause `;`</emu-grammar>
      <emu-alg>
        1. Return the BoundNames of |ImportClause|.
      </emu-alg>
      <emu-grammar>ImportDeclaration : `import` ModuleSpecifier `;`</emu-grammar>
      <emu-alg>
        1. Return a new empty List.
      </emu-alg>
      <emu-grammar>ImportClause : ImportedDefaultBinding `,` NameSpaceImport</emu-grammar>
      <emu-alg>
        1. Let _names1_ be the BoundNames of |ImportedDefaultBinding|.
        1. Let _names2_ be the BoundNames of |NameSpaceImport|.
        1. Return the list-concatenation of _names1_ and _names2_.
      </emu-alg>
      <emu-grammar>ImportClause : ImportedDefaultBinding `,` NamedImports</emu-grammar>
      <emu-alg>
        1. Let _names1_ be the BoundNames of |ImportedDefaultBinding|.
        1. Let _names2_ be the BoundNames of |NamedImports|.
        1. Return the list-concatenation of _names1_ and _names2_.
      </emu-alg>
      <emu-grammar>NamedImports : `{` `}`</emu-grammar>
      <emu-alg>
        1. Return a new empty List.
      </emu-alg>
      <emu-grammar>ImportsList : ImportsList `,` ImportSpecifier</emu-grammar>
      <emu-alg>
        1. Let _names1_ be the BoundNames of |ImportsList|.
        1. Let _names2_ be the BoundNames of |ImportSpecifier|.
        1. Return the list-concatenation of _names1_ and _names2_.
      </emu-alg>
      <emu-grammar>ImportSpecifier : ModuleExportName `as` ImportedBinding</emu-grammar>
      <emu-alg>
        1. Return the BoundNames of |ImportedBinding|.
      </emu-alg>
      <emu-grammar>
        ExportDeclaration :
          `export` ExportFromClause FromClause `;`
          `export` NamedExports `;`
      </emu-grammar>
      <emu-alg>
        1. Return a new empty List.
      </emu-alg>
      <emu-grammar>ExportDeclaration : `export` VariableStatement</emu-grammar>
      <emu-alg>
        1. Return the BoundNames of |VariableStatement|.
      </emu-alg>
      <emu-grammar>ExportDeclaration : `export` Declaration</emu-grammar>
      <emu-alg>
        1. Return the BoundNames of |Declaration|.
      </emu-alg>
      <emu-grammar>ExportDeclaration : `export` `default` HoistableDeclaration</emu-grammar>
      <emu-alg>
        1. Let _declarationNames_ be the BoundNames of |HoistableDeclaration|.
        1. If _declarationNames_ does not include the element *"\*default\*"*, append *"\*default\*"* to _declarationNames_.
        1. Return _declarationNames_.
      </emu-alg>
      <emu-grammar>ExportDeclaration : `export` `default` ClassDeclaration</emu-grammar>
      <emu-alg>
        1. Let _declarationNames_ be the BoundNames of |ClassDeclaration|.
        1. If _declarationNames_ does not include the element *"\*default\*"*, append *"\*default\*"* to _declarationNames_.
        1. Return _declarationNames_.
      </emu-alg>
      <emu-grammar>ExportDeclaration : `export` `default` AssignmentExpression `;`</emu-grammar>
      <emu-alg>
        1. Return &laquo; *"\*default\*"* &raquo;.
      </emu-alg>
    </emu-clause>

    <emu-clause id="sec-static-semantics-isconstantdeclaration" oldids="sec-let-and-const-declarations-static-semantics-isconstantdeclaration,sec-function-definitions-static-semantics-isconstantdeclaration,sec-generator-function-definitions-static-semantics-isconstantdeclaration,sec-async-generator-function-definitions-static-semantics-isconstantdeclaration,sec-class-definitions-static-semantics-isconstantdeclaration,sec-async-function-definitions-static-semantics-IsConstantDeclaration,sec-exports-static-semantics-isconstantdeclaration" type="sdo">
      <h1>Static Semantics: IsConstantDeclaration ( ): a Boolean</h1>
      <dl class="header">
      </dl>
      <emu-grammar>LexicalDeclaration : LetOrConst BindingList `;`</emu-grammar>
      <emu-alg>
        1. Return IsConstantDeclaration of |LetOrConst|.
>>>>>>> 13b77e2c
      </emu-alg>
      <ins class="block">
      <emu-grammar>LexicalDeclaration : UsingDeclaration</emu-grammar>
      <emu-alg>
        1. Return *true*.
      </emu-alg>
      </ins>
      <emu-grammar>LetOrConst : `let`</emu-grammar>
      <emu-alg>
        1. Return *false*.
      </emu-alg>
      <emu-grammar>LetOrConst : `const`</emu-grammar>
      <emu-alg>
        1. Return *true*.
      </emu-alg>
      <emu-grammar>
<<<<<<< HEAD
        UsingStatement :
          `using` `(` `const` BindingList `)` Block
          `using` `await` `(` `const` BindingList `)` Block
          `using` `await` `(` AssignmentExpression `)` Block
          CoverOutermostExpressionAndUsingStatementHead Block
      </emu-grammar>
      <emu-alg>
        1. Return ContainsUndefinedContinueTarget of |Block| with argument _labelSet_ and &laquo; &raquo;.
      </emu-alg>
      </ins>
      <emu-grammar>FunctionStatementList : [empty]</emu-grammar>
      <emu-alg>
        1. Return *false*.
      </emu-alg>
      <emu-grammar>ClassStaticBlockStatementList : [empty]</emu-grammar>
      <emu-alg>
        1. Return *false*.
      </emu-alg>
      <emu-grammar>ModuleItemList : ModuleItemList ModuleItem</emu-grammar>
      <emu-alg>
        1. Let _hasUndefinedLabels_ be ContainsUndefinedContinueTarget of |ModuleItemList| with arguments _iterationSet_ and &laquo; &raquo;.
        1. If _hasUndefinedLabels_ is *true*, return *true*.
        1. Return ContainsUndefinedContinueTarget of |ModuleItem| with arguments _iterationSet_ and &laquo; &raquo;.
      </emu-alg>
      <emu-grammar>
        ModuleItem :
          ImportDeclaration
          ExportDeclaration
=======
        FunctionDeclaration :
          `function` BindingIdentifier `(` FormalParameters `)` `{` FunctionBody `}`
          `function` `(` FormalParameters `)` `{` FunctionBody `}`

        GeneratorDeclaration :
          `function` `*` BindingIdentifier `(` FormalParameters `)` `{` GeneratorBody `}`
          `function` `*` `(` FormalParameters `)` `{` GeneratorBody `}`

        AsyncGeneratorDeclaration :
          `async` `function` `*` BindingIdentifier `(` FormalParameters `)` `{` AsyncGeneratorBody `}`
          `async` `function` `*` `(` FormalParameters `)` `{` AsyncGeneratorBody `}`

        AsyncFunctionDeclaration :
          `async` `function` BindingIdentifier `(` FormalParameters `)` `{` AsyncFunctionBody `}`
          `async` `function` `(` FormalParameters `)` `{` AsyncFunctionBody `}`
      </emu-grammar>
      <emu-alg>
        1. Return *false*.
      </emu-alg>
      <emu-grammar>
        ClassDeclaration :
          `class` BindingIdentifier ClassTail
          `class` ClassTail
      </emu-grammar>
      <emu-alg>
        1. Return *false*.
      </emu-alg>
      <emu-grammar>
        ExportDeclaration :
          `export` ExportFromClause FromClause `;`
          `export` NamedExports `;`
          `export` `default` AssignmentExpression `;`
>>>>>>> 13b77e2c
      </emu-grammar>
      <emu-alg>
        1. Return *false*.
      </emu-alg>
<<<<<<< HEAD
=======
      <emu-note>
        <p>It is not necessary to treat `export default` |AssignmentExpression| as a constant declaration because there is no syntax that permits assignment to the internal bound name used to reference a module's default object.</p>
      </emu-note>
>>>>>>> 13b77e2c
    </emu-clause>
  </emu-clause>

  <emu-clause id="sec-syntax-directed-operations-miscellaneous">
    <h1>Miscellaneous</h1>

    <emu-clause id="sec-runtime-semantics-iteratorbindinginitialization" oldids="sec-destructuring-binding-patterns-runtime-semantics-iteratorbindinginitialization,sec-function-definitions-runtime-semantics-iteratorbindinginitialization,sec-arrow-function-definitions-runtime-semantics-iteratorbindinginitialization,sec-async-arrow-function-definitions-IteratorBindingInitialization" type="sdo">
      <h1>
        Runtime Semantics: IteratorBindingInitialization (
          _iteratorRecord_: unknown,
          _environment_: unknown,
        ): either a normal completion containing ~unused~ or an abrupt completion
      </h1>
      <dl class="header">
      </dl>
      <emu-note>
        <p>When *undefined* is passed for _environment_ it indicates that a PutValue operation should be used to assign the initialization value. This is the case for formal parameter lists of non-strict functions. In that case the formal parameter bindings are preinitialized in order to deal with the possibility of multiple parameters with the same name.</p>
      </emu-note>
      <emu-grammar>ArrayBindingPattern : `[` `]`</emu-grammar>
      <emu-alg>
        1. Return ~unused~.
      </emu-alg>
      <emu-grammar>ArrayBindingPattern : `[` Elision `]`</emu-grammar>
      <emu-alg>
        1. Return ? IteratorDestructuringAssignmentEvaluation of |Elision| with argument _iteratorRecord_.
      </emu-alg>
      <emu-grammar>ArrayBindingPattern : `[` Elision? BindingRestElement `]`</emu-grammar>
      <emu-alg>
        1. If |Elision| is present, then
          1. Perform ? IteratorDestructuringAssignmentEvaluation of |Elision| with argument _iteratorRecord_.
        1. Return ? IteratorBindingInitialization of |BindingRestElement| with arguments _iteratorRecord_ and _environment_.
      </emu-alg>
      <emu-grammar>ArrayBindingPattern : `[` BindingElementList `,` Elision `]`</emu-grammar>
      <emu-alg>
        1. Perform ? IteratorBindingInitialization of |BindingElementList| with arguments _iteratorRecord_ and _environment_.
        1. Return ? IteratorDestructuringAssignmentEvaluation of |Elision| with argument _iteratorRecord_.
      </emu-alg>
      <emu-grammar>ArrayBindingPattern : `[` BindingElementList `,` Elision? BindingRestElement `]`</emu-grammar>
      <emu-alg>
        1. Perform ? IteratorBindingInitialization of |BindingElementList| with arguments _iteratorRecord_ and _environment_.
        1. If |Elision| is present, then
          1. Perform ? IteratorDestructuringAssignmentEvaluation of |Elision| with argument _iteratorRecord_.
        1. Return ? IteratorBindingInitialization of |BindingRestElement| with arguments _iteratorRecord_ and _environment_.
      </emu-alg>
      <emu-grammar>BindingElementList : BindingElementList `,` BindingElisionElement</emu-grammar>
      <emu-alg>
        1. Perform ? IteratorBindingInitialization of |BindingElementList| with arguments _iteratorRecord_ and _environment_.
        1. Return ? IteratorBindingInitialization of |BindingElisionElement| with arguments _iteratorRecord_ and _environment_.
      </emu-alg>
      <emu-grammar>BindingElisionElement : Elision BindingElement</emu-grammar>
      <emu-alg>
        1. Perform ? IteratorDestructuringAssignmentEvaluation of |Elision| with argument _iteratorRecord_.
        1. Return ? IteratorBindingInitialization of |BindingElement| with arguments _iteratorRecord_ and _environment_.
      </emu-alg>
      <emu-grammar>SingleNameBinding : BindingIdentifier Initializer?</emu-grammar>
      <emu-alg>
        1. Let _bindingId_ be StringValue of |BindingIdentifier|.
        1. Let _lhs_ be ? ResolveBinding(_bindingId_, _environment_).
        1. Let _v_ be *undefined*.
        1. If _iteratorRecord_.[[Done]] is *false*, then
          1. Let _next_ be Completion(IteratorStep(_iteratorRecord_)).
          1. If _next_ is an abrupt completion, set _iteratorRecord_.[[Done]] to *true*.
          1. ReturnIfAbrupt(_next_).
          1. If _next_ is *false*, set _iteratorRecord_.[[Done]] to *true*.
          1. Else,
            1. Set _v_ to Completion(IteratorValue(_next_)).
            1. If _v_ is an abrupt completion, set _iteratorRecord_.[[Done]] to *true*.
            1. ReturnIfAbrupt(_v_).
        1. If |Initializer| is present and _v_ is *undefined*, then
          1. If IsAnonymousFunctionDefinition(|Initializer|) is *true*, then
            1. Set _v_ to ? NamedEvaluation of |Initializer| with argument _bindingId_.
          1. Else,
            1. Let _defaultValue_ be the result of evaluating |Initializer|.
            1. Set _v_ to ? GetValue(_defaultValue_).
        1. If _environment_ is *undefined*, return ? PutValue(_lhs_, _v_).
        1. Return ? InitializeReferencedBinding(_lhs_, _v_<ins>, ~normal~</ins>).
      </emu-alg>
      <emu-grammar>BindingElement : BindingPattern Initializer?</emu-grammar>
      <emu-alg>
        1. Let _v_ be *undefined*.
        1. If _iteratorRecord_.[[Done]] is *false*, then
          1. Let _next_ be Completion(IteratorStep(_iteratorRecord_)).
          1. If _next_ is an abrupt completion, set _iteratorRecord_.[[Done]] to *true*.
          1. ReturnIfAbrupt(_next_).
          1. If _next_ is *false*, set _iteratorRecord_.[[Done]] to *true*.
          1. Else,
            1. Set _v_ to Completion(IteratorValue(_next_)).
            1. If _v_ is an abrupt completion, set _iteratorRecord_.[[Done]] to *true*.
            1. ReturnIfAbrupt(_v_).
        1. If |Initializer| is present and _v_ is *undefined*, then
          1. Let _defaultValue_ be the result of evaluating |Initializer|.
          1. Set _v_ to ? GetValue(_defaultValue_).
        1. Return ? BindingInitialization of |BindingPattern| with arguments _v_ and _environment_.
      </emu-alg>
      <emu-grammar>BindingRestElement : `...` BindingIdentifier</emu-grammar>
      <emu-alg>
        1. Let _lhs_ be ? ResolveBinding(StringValue of |BindingIdentifier|, _environment_).
        1. Let _A_ be ! ArrayCreate(0).
        1. Let _n_ be 0.
        1. Repeat,
          1. If _iteratorRecord_.[[Done]] is *false*, then
            1. Let _next_ be Completion(IteratorStep(_iteratorRecord_)).
            1. If _next_ is an abrupt completion, set _iteratorRecord_.[[Done]] to *true*.
            1. ReturnIfAbrupt(_next_).
            1. If _next_ is *false*, set _iteratorRecord_.[[Done]] to *true*.
          1. If _iteratorRecord_.[[Done]] is *true*, then
            1. If _environment_ is *undefined*, return ? PutValue(_lhs_, _A_).
            1. Return ? InitializeReferencedBinding(_lhs_, _A_<ins>, ~normal~</ins>).
          1. Let _nextValue_ be Completion(IteratorValue(_next_)).
          1. If _nextValue_ is an abrupt completion, set _iteratorRecord_.[[Done]] to *true*.
          1. ReturnIfAbrupt(_nextValue_).
          1. Perform ! CreateDataPropertyOrThrow(_A_, ! ToString(𝔽(_n_)), _nextValue_).
          1. Set _n_ to _n_ + 1.
      </emu-alg>
      <emu-grammar>BindingRestElement : `...` BindingPattern</emu-grammar>
      <emu-alg>
        1. Let _A_ be ! ArrayCreate(0).
        1. Let _n_ be 0.
        1. Repeat,
          1. If _iteratorRecord_.[[Done]] is *false*, then
            1. Let _next_ be Completion(IteratorStep(_iteratorRecord_)).
            1. If _next_ is an abrupt completion, set _iteratorRecord_.[[Done]] to *true*.
            1. ReturnIfAbrupt(_next_).
            1. If _next_ is *false*, set _iteratorRecord_.[[Done]] to *true*.
          1. If _iteratorRecord_.[[Done]] is *true*, then
            1. Return ? BindingInitialization of |BindingPattern| with arguments _A_ and _environment_.
          1. Let _nextValue_ be Completion(IteratorValue(_next_)).
          1. If _nextValue_ is an abrupt completion, set _iteratorRecord_.[[Done]] to *true*.
          1. ReturnIfAbrupt(_nextValue_).
          1. Perform ! CreateDataPropertyOrThrow(_A_, ! ToString(𝔽(_n_)), _nextValue_).
          1. Set _n_ to _n_ + 1.
      </emu-alg>
      <emu-grammar>FormalParameters : [empty]</emu-grammar>
      <emu-alg>
        1. Return ~unused~.
      </emu-alg>
      <emu-grammar>FormalParameters : FormalParameterList `,` FunctionRestParameter</emu-grammar>
      <emu-alg>
        1. Perform ? IteratorBindingInitialization of |FormalParameterList| with arguments _iteratorRecord_ and _environment_.
        1. Return ? IteratorBindingInitialization of |FunctionRestParameter| with arguments _iteratorRecord_ and _environment_.
      </emu-alg>
      <emu-grammar>FormalParameterList : FormalParameterList `,` FormalParameter</emu-grammar>
      <emu-alg>
        1. Perform ? IteratorBindingInitialization of |FormalParameterList| with arguments _iteratorRecord_ and _environment_.
        1. Return ? IteratorBindingInitialization of |FormalParameter| with arguments _iteratorRecord_ and _environment_.
      </emu-alg>
      <emu-grammar>ArrowParameters : BindingIdentifier</emu-grammar>
      <emu-alg>
        1. Let _v_ be *undefined*.
        1. Assert: _iteratorRecord_.[[Done]] is *false*.
        1. Let _next_ be Completion(IteratorStep(_iteratorRecord_)).
        1. If _next_ is an abrupt completion, set _iteratorRecord_.[[Done]] to *true*.
        1. ReturnIfAbrupt(_next_).
        1. If _next_ is *false*, set _iteratorRecord_.[[Done]] to *true*.
        1. Else,
          1. Set _v_ to Completion(IteratorValue(_next_)).
          1. If _v_ is an abrupt completion, set _iteratorRecord_.[[Done]] to *true*.
          1. ReturnIfAbrupt(_v_).
        1. Return ? BindingInitialization of |BindingIdentifier| with arguments _v_ and _environment_.
      </emu-alg>
      <emu-grammar>ArrowParameters : CoverParenthesizedExpressionAndArrowParameterList</emu-grammar>
      <emu-alg>
        1. Let _formals_ be the |ArrowFormalParameters| that is covered by |CoverParenthesizedExpressionAndArrowParameterList|.
        1. Return ? IteratorBindingInitialization of _formals_ with arguments _iteratorRecord_ and _environment_.
      </emu-alg>
      <emu-grammar>
        AsyncArrowBindingIdentifier : BindingIdentifier
      </emu-grammar>
      <emu-alg>
        1. Let _v_ be *undefined*.
        1. Assert: _iteratorRecord_.[[Done]] is *false*.
        1. Let _next_ be Completion(IteratorStep(_iteratorRecord_)).
        1. If _next_ is an abrupt completion, set _iteratorRecord_.[[Done]] to *true*.
        1. ReturnIfAbrupt(_next_).
        1. If _next_ is *false*, set _iteratorRecord_.[[Done]] to *true*.
        1. Else,
          1. Set _v_ to Completion(IteratorValue(_next_)).
          1. If _v_ is an abrupt completion, set _iteratorRecord_.[[Done]] to *true*.
          1. ReturnIfAbrupt(_v_).
        1. Return ? BindingInitialization of |BindingIdentifier| with arguments _v_ and _environment_.
      </emu-alg>
    </emu-clause>

  </emu-clause>
</emu-clause>

<emu-clause id="sec-executable-code-and-execution-contexts">
  <h1>Executable Code and Execution Contexts</h1>
  <emu-clause id="sec-environment-records">
    <h1>Environment Records</h1>
    <p><dfn>Environment Record</dfn> is a specification type used to define the association of |Identifier|s to specific variables and functions, based upon the lexical nesting structure of ECMAScript code. Usually an Environment Record is associated with some specific syntactic structure of ECMAScript code such as a |FunctionDeclaration|, a |BlockStatement|, or a |Catch| clause of a |TryStatement|. Each time such code is evaluated, a new Environment Record is created to record the identifier bindings that are created by that code.</p>
    <p>Every Environment Record has an [[OuterEnv]] field, which is either *null* or a reference to an outer Environment Record. This is used to model the logical nesting of Environment Record values. The outer reference of an (inner) Environment Record is a reference to the Environment Record that logically surrounds the inner Environment Record. An outer Environment Record may, of course, have its own outer Environment Record. An Environment Record may serve as the outer environment for multiple inner Environment Records. For example, if a |FunctionDeclaration| contains two nested |FunctionDeclaration|s then the Environment Records of each of the nested functions will have as their outer Environment Record the Environment Record of the current evaluation of the surrounding function.</p>
    <p>Environment Records are purely specification mechanisms and need not correspond to any specific artefact of an ECMAScript implementation. It is impossible for an ECMAScript program to directly access or manipulate such values.</p>

    <emu-clause id="sec-the-environment-record-type-hierarchy">
      <h1>The Environment Record Type Hierarchy</h1>
      <p>The Environment Record abstract class includes the abstract specification methods defined in <emu-xref href="#table-abstract-methods-of-environment-records"></emu-xref>. These abstract methods have distinct concrete algorithms for each of the concrete subclasses.</p>
      <emu-table id="table-abstract-methods-of-environment-records" caption="Abstract Methods of Environment Records" oldids="table-15">
        <table>
          <tbody>
          <tr>
            <th>
              Method
            </th>
            <th>
              Purpose
            </th>
          </tr>
          <tr>
            <td>
              HasBinding(N)
            </td>
            <td>
              Determine if an Environment Record has a binding for the String value _N_. Return *true* if it does and *false* if it does not.
            </td>
          </tr>
          <tr>
            <td>
              CreateMutableBinding(N, D)
            </td>
            <td>
              Create a new but uninitialized mutable binding in an Environment Record. The String value _N_ is the text of the bound name. If the Boolean argument _D_ is *true* the binding may be subsequently deleted.
            </td>
          </tr>
          <tr>
            <td>
              CreateImmutableBinding(N, S)
            </td>
            <td>
              Create a new but uninitialized immutable binding in an Environment Record. The String value _N_ is the text of the bound name. If _S_ is *true* then attempts to set it after it has been initialized will always throw an exception, regardless of the strict mode setting of operations that reference that binding.
            </td>
          </tr>
          <tr>
            <td>
              InitializeBinding(N, V<ins>, _hint_</ins>)
            </td>
            <td>
<<<<<<< HEAD
              Set the value of an already existing but uninitialized binding in an Environment Record. The String value _N_ is the text of the bound name. _V_ is the value for the binding and is a value of any ECMAScript language type. <ins>_hint_ indicates whether the binding came from a `using` declaration or `using` statement (~sync-dispose~), a `using await` statement (~async-dispose~), or a regular variable declaration (~normal~).</ins>
=======
              Set the value of an already existing but uninitialized binding in an Environment Record. The String value _N_ is the text of the bound name. _V_ is the value for the binding and is a value of any ECMAScript language type. <ins>_hint_ indicates whether the binding came from a `using` declaration (~sync-dispose~), a `using await` declaration (~async-dispose~), or a regular variable declaration (~normal~).</ins>
>>>>>>> 13b77e2c
            </td>
          </tr>
          <tr>
            <td>
              SetMutableBinding(N, V, S)
            </td>
            <td>
              Set the value of an already existing mutable binding in an Environment Record. The String value _N_ is the text of the bound name. _V_ is the value for the binding and may be a value of any ECMAScript language type. _S_ is a Boolean flag. If _S_ is *true* and the binding cannot be set throw a *TypeError* exception.
            </td>
          </tr>
          <tr>
            <td>
              GetBindingValue(N, S)
            </td>
            <td>
              Returns the value of an already existing binding from an Environment Record. The String value _N_ is the text of the bound name. _S_ is used to identify references originating in strict mode code or that otherwise require strict mode reference semantics. If _S_ is *true* and the binding does not exist throw a *ReferenceError* exception. If the binding exists but is uninitialized a *ReferenceError* is thrown, regardless of the value of _S_.
            </td>
          </tr>
          <tr>
            <td>
              DeleteBinding(N)
            </td>
            <td>
              Delete a binding from an Environment Record. The String value _N_ is the text of the bound name. If a binding for _N_ exists, remove the binding and return *true*. If the binding exists but cannot be removed return *false*. If the binding does not exist return *true*.
            </td>
          </tr>
          <tr>
            <td>
              HasThisBinding()
            </td>
            <td>
              Determine if an Environment Record establishes a `this` binding. Return *true* if it does and *false* if it does not.
            </td>
          </tr>
          <tr>
            <td>
              HasSuperBinding()
            </td>
            <td>
              Determine if an Environment Record establishes a `super` method binding. Return *true* if it does and *false* if it does not.
            </td>
          </tr>
          <tr>
            <td>
              WithBaseObject()
            </td>
            <td>
              If this Environment Record is associated with a `with` statement, return the with object. Otherwise, return *undefined*.
            </td>
          </tr>
          </tbody>
        </table>
      </emu-table>

      <emu-clause id="sec-declarative-environment-records">
        <h1>Declarative Environment Records</h1>
        <p>Each <dfn>declarative Environment Record</dfn> is associated with an ECMAScript program scope containing variable, constant, let, class, module, import, and/or function declarations. A declarative Environment Record binds the set of identifiers defined by the declarations contained within its scope.</p>
<<<<<<< HEAD
        <p><ins>Every declarative Environment Record also has a [[DisposableResourceStack]] field, which is a List of DisposableResource Records. This list is a stack of resources tracked by |UsingDeclaration| and |UsingStatement| that must be disposed when the Evaluation step that constructed the Environment Record has completed.</ins></p>
=======
        <p><ins>Every declarative Environment Record also has a [[DisposableResourceStack]] field, which is a List of DisposableResource Records. This list is a stack of resources tracked by the `using` and `using await` declarations that must be disposed when the Evaluation step that constructed the Environment Record has completed.</ins></p>
>>>>>>> 13b77e2c
        <p>The behaviour of the concrete specification methods for declarative Environment Records is defined by the following algorithms.</p>

        <emu-clause id="sec-declarative-environment-records-initializebinding-n-v" type="concrete method">
          <h1>
            InitializeBinding (
              _N_: a String,
              _V_: an ECMAScript language value,
              <ins>_hint_: either ~normal~, ~sync-dispose~, or ~async-dispose~,</ins>
            ): a normal completion containing ~unused~
          </h1>
          <dl class="header">
            <dt>for</dt>
            <dd>a declarative Environment Record _envRec_</dd>

            <dt>description</dt>
            <dd>It is used to set the bound value of the current binding of the identifier whose name is the value of the argument _N_ to the value of argument _V_. An uninitialized binding for _N_ must already exist.</dd>
          </dl>
          <emu-alg>
            1. Assert: _envRec_ must have an uninitialized binding for _N_.
            1. <ins>If _hint_ is not ~normal~, perform ? AddDisposableResource(_envRec_, _V_, _hint_).</ins>
            1. Set the bound value for _N_ in _envRec_ to _V_.
            1. <emu-not-ref>Record</emu-not-ref> that the binding for _N_ in _envRec_ has been initialized.
            1. Return ~unused~.
          </emu-alg>
        </emu-clause>
      </emu-clause>

      <emu-clause id="sec-object-environment-records">
        <h1>Object Environment Records</h1>

        <emu-clause id="sec-object-environment-records-initializebinding-n-v" type="concrete method">
          <h1>
            InitializeBinding (
              _N_: a String,
              _V_: an ECMAScript language value,
              <ins>_hint_: either ~normal~, ~sync-dispose~, or ~async-dispose~,</ins>
            ): either a normal completion containing ~unused~ or a throw completion
          </h1>
          <dl class="header">
            <dt>for</dt>
            <dd>an object Environment Record _envRec_</dd>

            <dt>description</dt>
            <dd>It is used to set the bound value of the current binding of the identifier whose name is the value of the argument _N_ to the value of argument _V_.</dd>
          </dl>
          <emu-alg>
            1. <ins>Assert: _hint_ is ~normal~.</ins>
            1. Perform ? <emu-meta effects="user-code">_envRec_.SetMutableBinding</emu-meta>(_N_, _V_, *false*).
            1. Return ~unused~.
          </emu-alg>
          <emu-note>
            <p>In this specification, all uses of CreateMutableBinding for object Environment Records are immediately followed by a call to InitializeBinding for the same name. Hence, this specification does not explicitly track the initialization state of bindings in object Environment Records.</p>
          </emu-note>
        </emu-clause>

      </emu-clause>

      <emu-clause id="sec-global-environment-records" oldids="global-environment">
        <h1>Global Environment Records</h1>

        <emu-clause id="sec-global-environment-records-initializebinding-n-v" type="concrete method">
          <h1>
            InitializeBinding (
              _N_: a String,
              _V_: an ECMAScript language value,
              <ins>_hint_: either ~normal~, ~sync-dispose~, or ~async-dispose~,</ins>
            ): either a normal completion containing ~unused~ or a throw completion
          </h1>
          <dl class="header">
            <dt>for</dt>
            <dd>a global Environment Record _envRec_</dd>

            <dt>description</dt>
            <dd>It is used to set the bound value of the current binding of the identifier whose name is the value of the argument _N_ to the value of argument _V_. An uninitialized binding for _N_ must already exist.</dd>
          </dl>
          <emu-alg>
            1. Let _DclRec_ be _envRec_.[[DeclarativeRecord]].
            1. If ! _DclRec_.HasBinding(_N_) is *true*, then
              1. Return ! _DclRec_.InitializeBinding(_N_, _V_<ins>, _hint_</ins>).
            1. Assert: If the binding exists, it must be in the object Environment Record.
            1. <ins>Assert: _hint_ is ~normal~.</ins>
            1. Let _ObjRec_ be _envRec_.[[ObjectRecord]].
            1. Return ? <emu-meta effects="user-code">_ObjRec_.InitializeBinding</emu-meta>(_N_, _V_).
          </emu-alg>
        </emu-clause>

      </emu-clause>
    </emu-clause>
  </emu-clause>
</emu-clause>

<emu-clause id="sec-ecmascript-language-statements-and-declarations">
  <h1>ECMAScript Language: Statements and Declarations</h1>
<<<<<<< HEAD
  <h2>Syntax</h2>
  <emu-grammar type="definition">
    Statement[Yield, Await, Return] :
      BlockStatement[?Yield, ?Await, ?Return]
      VariableStatement[?Yield, ?Await]
      EmptyStatement
      ExpressionStatement[?Yield, ?Await]
      <ins>UsingStatement[?Yield, ?Await]</ins>
      IfStatement[?Yield, ?Await, ?Return]
      BreakableStatement[?Yield, ?Await, ?Return]
      ContinueStatement[?Yield, ?Await]
      BreakStatement[?Yield, ?Await]
      [+Return] ReturnStatement[?Yield, ?Await]
      WithStatement[?Yield, ?Await, ?Return]
      LabelledStatement[?Yield, ?Await, ?Return]
      ThrowStatement[?Yield, ?Await]
      TryStatement[?Yield, ?Await, ?Return]
      DebuggerStatement

    Declaration[Yield, Await] :
      HoistableDeclaration[?Yield, ?Await, ~Default]
      ClassDeclaration[?Yield, ?Await, ~Default]
      LexicalDeclaration[+In, ?Yield, ?Await]

    HoistableDeclaration[Yield, Await, Default] :
      FunctionDeclaration[?Yield, ?Await, ?Default]
      GeneratorDeclaration[?Yield, ?Await, ?Default]
      AsyncFunctionDeclaration[?Yield, ?Await, ?Default]
      AsyncGeneratorDeclaration[?Yield, ?Await, ?Default]

    BreakableStatement[Yield, Await, Return] :
      IterationStatement[?Yield, ?Await, ?Return]
      SwitchStatement[?Yield, ?Await, ?Return]
  </emu-grammar>
=======
>>>>>>> 13b77e2c

  <emu-clause id="sec-block">
    <h1>Block</h1>
    <emu-clause id="sec-block-runtime-semantics-evaluation">
      <h1>Runtime Semantics: Evaluation</h1>
      <emu-grammar>Block : `{` StatementList `}`</emu-grammar>
      <emu-alg>
        1. Let _oldEnv_ be the running execution context's LexicalEnvironment.
        1. Let _blockEnv_ be NewDeclarativeEnvironment(_oldEnv_).
        1. Perform BlockDeclarationInstantiation(|StatementList|, _blockEnv_).
        1. Set the running execution context's LexicalEnvironment to _blockEnv_.
        1. Let _blockValue_ be the result of evaluating |StatementList|.
        1. <ins>Set _blockValue_ to DisposeResources(_blockEnv_, _blockValue_).</ins>
        1. Set the running execution context's LexicalEnvironment to _oldEnv_.
        1. Return _blockValue_.
      </emu-alg>
      <emu-note>
        <p>No matter how control leaves the |Block| the LexicalEnvironment is always restored to its former state.</p>
      </emu-note>
    </emu-clause>
  </emu-clause>

  <emu-clause id="sec-declarations-and-the-variable-statement">
    <h1>Declarations and the Variable Statement</h1>
    <emu-clause id="sec-let-and-const-declarations">
      <h1>Let<del> and Const</del><ins>, Const, and Using</ins> Declarations</h1>
      <h2>Syntax</h2>
      <emu-grammar type="definition">
        LexicalDeclaration[In, Yield, Await] :
          LetOrConst BindingList[?In, ?Yield, ?Await, <ins>~Using</ins>] `;`
          <ins>UsingDeclaration[?In, ?Yield, ?Await]</ins>

        LetOrConst :
          `let`
          `const`

        <ins>
        UsingDeclaration[In, Yield, Await] :
<<<<<<< HEAD
          `using` [no LineTerminator here] `const` BindingList[?In, ?Yield, ?Await, +Using] `;`
=======
          `using` [no LineTerminator here] BindingList[?In, ?Yield, ?Await, +Using] `;`
          [+Await] `using` [no LineTerminator here] `await` BindingList[?In, ?Yield, +Await, +Using] `;`
>>>>>>> 13b77e2c
        </ins>

        BindingList[In, Yield, Await, <ins>Using</ins>] :
          LexicalBinding[?In, ?Yield, ?Await, <ins>?Using</ins>]
          BindingList[?In, ?Yield, ?Await, <ins>?Using</ins>] `,` LexicalBinding[?In, ?Yield, ?Await, <ins>?Using</ins>]

        LexicalBinding[In, Yield, Await, <ins>Using</ins>] :
          BindingIdentifier[?Yield, ?Await] Initializer[?In, ?Yield, ?Await]?
          <del>BindingPattern[?Yield, ?Await] Initializer[?In, ?Yield, ?Await]</del>
          <ins>[~Using] BindingPattern[?Yield, ?Await] Initializer[?In, ?Yield, ?Await]</ins>
          <ins>[+Using] VoidBinding Initializer[?In, ?Yield, ?Await]</ins>

        <ins>
        VoidBinding :
          `void`
        </ins>
      </emu-grammar>

      <emu-clause id="sec-let-and-const-declarations-static-semantics-early-errors">
        <h1>Static Semantics: Early Errors</h1>
        <ins class="block">
        <emu-grammar>
          UsingDeclaration :
            `using` BindingList `;`
<<<<<<< HEAD
=======
            `using` `await` BindingList `;`
>>>>>>> 13b77e2c
        </emu-grammar>
        <ul>
          <li>
            It is a Syntax Error if the BoundNames of |BindingList| contains *"let"*.
          </li>
          <li>
            It is a Syntax Error if the BoundNames of |BindingList| contains any duplicate entries.
          </li>
          <li>
            It is a Syntax Error if the goal symbol is |Script| and |LexicalDeclaration| is not contained, either directly or indirectly, within a |Block|, |CaseBlock|, |ForStatement|, |ForInOfStatement|, |FunctionBody|, |GeneratorBody|, |AsyncGeneratorBody|, |AsyncFunctionBody|, |ClassStaticBlockBody|, or |ClassBody|.
          </li>
        </ul>
        <emu-note>
          Draft Note: This behavior is currently under discussion in <a href="https://github.com/tc39/proposal-explicit-resource-management/issues/66">#66</a>. The above boundaries have been chosen for the following reasons:
          <ul>
            <li>
              |Block|, |CaseBlock|, |FunctionBody|, |GeneratorBody|, |AsyncGeneratorBody|, |AsyncFunctionBody|, |ClassStaticBlockBody|, and |ClassBody| each introduce an explicit block scope.
            </li>
            <li>
              |ForStatement| and |ForInOfStatement| both introduce an implicit block scope per iteration.
            </li>
          </ul>
        </emu-note>
        </ins>
      </emu-clause>

      <emu-clause id="sec-let-and-const-declarations-runtime-semantics-evaluation">
        <h1>Runtime Semantics: Evaluation</h1>
        <emu-grammar>LexicalDeclaration : LetOrConst BindingList `;`</emu-grammar>
        <emu-alg>
<<<<<<< HEAD
          1. Let _next_ be the result of <del>evaluating |BindingList|</del><ins>BindingEvaluation for |BindingList| with parameter ~normal~</ins>.
=======
          1. Let _next_ be the result of <del>evaluating |BindingList|</del><ins>BindingEvaluation of |BindingList| with parameter ~normal~</ins>.
>>>>>>> 13b77e2c
          1. ReturnIfAbrupt(_next_).
          1. Return ~empty~.
        </emu-alg>

        <ins class="block">
        <emu-grammar>UsingDeclaration : `using` BindingList `;`</emu-grammar>
        <emu-alg>
          1. Let _next_ be BindingEvaluation of |BindingList| with parameter ~sync-dispose~.
          1. ReturnIfAbrupt(_next_).
          1. Return ~empty~.
        </emu-alg>
<<<<<<< HEAD
=======
        <emu-grammar>UsingDeclaration : `using` `await` BindingList `;`</emu-grammar>
        <emu-alg>
          1. Let _next_ be BindingEvaluation of |BindingList| with parameter ~async-dispose~.
          1. ReturnIfAbrupt(_next_).
          1. Return ~empty~.
        </emu-alg>
>>>>>>> 13b77e2c
        </ins>

        <del class="block">
        <emu-grammar>BindingList : BindingList `,` LexicalBinding</emu-grammar>
        <emu-alg>
          1. Let _next_ be the result of evaluating |BindingList|.
          1. ReturnIfAbrupt(_next_).
          1. Return the result of evaluating |LexicalBinding|.
        </emu-alg>
        <emu-grammar>LexicalBinding : BindingIdentifier</emu-grammar>
        <emu-alg>
          1. Let _lhs_ be ResolveBinding(StringValue of |BindingIdentifier|).
          1. Perform ? InitializeReferencedBinding(_lhs_, *undefined*).
          1. Return ~empty~.
        </emu-alg>
        <emu-note>
          <p>A static semantics rule ensures that this form of |LexicalBinding| never occurs in a `const` declaration.</p>
        </emu-note>
        <emu-grammar>LexicalBinding : BindingIdentifier Initializer</emu-grammar>
        <emu-alg>
          1. Let _bindingId_ be StringValue of |BindingIdentifier|.
          1. Let _lhs_ be Completion(ResolveBinding(_bindingId_)).
          1. If IsAnonymousFunctionDefinition(|Initializer|) is *true*, then
            1. Let _value_ be ? NamedEvaluation of |Initializer| with argument _bindingId_.
          1. Else,
            1. Let _rhs_ be the result of evaluating |Initializer|.
            1. Let _value_ be ? GetValue(_rhs_).
          1. Perform ? InitializeReferencedBinding(_lhs_, _value_).
          1. Return ~empty~.
        </emu-alg>
        <emu-grammar>LexicalBinding : BindingPattern Initializer</emu-grammar>
        <emu-alg>
          1. Let _rhs_ be the result of evaluating |Initializer|.
          1. Let _value_ be ? GetValue(_rhs_).
          1. Let _env_ be the running execution context's LexicalEnvironment.
          1. Return ? BindingInitialization for |BindingPattern| using _value_ and _env_ as the arguments.
        </emu-alg>
        </del>
      </emu-clause>

      <ins class="block">
<<<<<<< HEAD
      <emu-clause id="sec-let-and-const-declarations-runtime-semantics-bindingevaluation" aoid="BindingEvaluation" type="sdo">
        <h1>Runtime Semantics: BindingEvaluation</h1>
        <p>With parameter _hint_ (either ~normal~, ~sync-dispose~, or ~async-dispose~).</p>
=======
      <emu-clause id="sec-let-and-const-declarations-runtime-semantics-bindingevaluation" type="sdo">
        <h1>
          Runtime Semantics: BindingEvaluation (
            _hint_: either ~normal~, ~sync-dispose~, or ~async-dispose~
          ): either a normal completion containing ~unused~ or an abrupt completion
        </h1>
        <dl class="header">
        </dl>
>>>>>>> 13b77e2c
        <emu-grammar>BindingList : BindingList `,` LexicalBinding</emu-grammar>
        <emu-alg>
          1. Perform ? BindingEvaluation of |BindingList| with parameter _hint_.
          1. Perform ? BindingEvaluation of |LexicalBinding| with parameter _hint_.
          1. Return ~unused~.
        </emu-alg>
        <emu-grammar>LexicalBinding : BindingIdentifier</emu-grammar>
        <emu-alg>
          1. Assert: _hint_ is ~normal~.
          1. Let _lhs_ be ? ResolveBinding(StringValue of |BindingIdentifier|).
          1. Return ? InitializeReferencedBinding(_lhs_, *undefined*, ~normal~).
        </emu-alg>
        <emu-note>
          <p>A static semantics rule ensures that this form of |LexicalBinding| never occurs in a `const` declaration.</p>
        </emu-note>
        <emu-grammar>LexicalBinding : BindingIdentifier Initializer</emu-grammar>
        <emu-alg>
          1. Let _bindingId_ be StringValue of |BindingIdentifier|.
          1. Let _lhs_ be ? ResolveBinding(_bindingId_).
          1. If IsAnonymousFunctionDefinition(|Initializer|) is *true*, then
            1. Let _value_ be NamedEvaluation of |Initializer| with argument _bindingId_.
          1. Else,
            1. Let _rhs_ be the result of evaluating |Initializer|.
            1. Let _value_ be ? GetValue(_rhs_).
          1. Return ? InitializeReferencedBinding(_lhs_, _value_, _hint_).
        </emu-alg>
        <emu-grammar>LexicalBinding : BindingPattern Initializer</emu-grammar>
        <emu-alg>
          1. Assert: _hint_ is ~normal~.
          1. Let _rhs_ be the result of evaluating |Initializer|.
          1. Let _value_ be ? GetValue(_rhs_).
          1. Let _env_ be the running execution context's LexicalEnvironment.
          1. Return ? BindingInitialization of |BindingPattern| with arguments _value_ and _env_.
        </emu-alg>
        <emu-grammar>LexicalBinding : VoidBinding Initializer</emu-grammar>
        <emu-alg>
          1. Assert: _hint_ is ~sync-dispose~ or ~async-dispose~.
          1. Let _expr_ be the result of evaluating |Initializer|.
          1. Let _value_ be ? GetValue(_expr_).
          1. Let _env_ be the running execution context's LexicalEnvironment.
          1. Return ? AddDisposableResource(_env_, _value_, _hint_).
        </emu-alg>
      </emu-clause>
      </ins>
    </emu-clause>

    <emu-clause id="sec-destructuring-binding-patterns">
      <h1>Destructuring Binding Patterns</h1>

      <emu-clause id="sec-destructuring-binding-patterns-runtime-semantics-restbindinginitialization" type="sdo">
        <h1>
          Runtime Semantics: RestBindingInitialization (
            _value_: unknown,
            _environment_: unknown,
            _excludedNames_: unknown,
          ): either a normal completion containing ~unused~ or an abrupt completion
        </h1>
        <dl class="header">
        </dl>
        <emu-grammar>BindingRestProperty : `...` BindingIdentifier</emu-grammar>
        <emu-alg>
          1. Let _lhs_ be ? ResolveBinding(StringValue of |BindingIdentifier|, _environment_).
          1. Let _restObj_ be OrdinaryObjectCreate(%Object.prototype%).
          1. Perform ? CopyDataProperties(_restObj_, _value_, _excludedNames_).
          1. If _environment_ is *undefined*, return PutValue(_lhs_, _restObj_).
          1. Return ? InitializeReferencedBinding(_lhs_, _restObj_<ins>, ~normal~</ins>).
        </emu-alg>
      </emu-clause>

      <emu-clause id="sec-runtime-semantics-keyedbindinginitialization" type="sdo">
        <h1>
          Runtime Semantics: KeyedBindingInitialization (
            _value_: unknown,
            _environment_: unknown,
            _propertyName_: unknown,
          ): either a normal completion containing ~unused~ or an abrupt completion
        </h1>
        <dl class="header">
        </dl>
        <emu-note>
          <p>When *undefined* is passed for _environment_ it indicates that a PutValue operation should be used to assign the initialization value. This is the case for formal parameter lists of non-strict functions. In that case the formal parameter bindings are preinitialized in order to deal with the possibility of multiple parameters with the same name.</p>
        </emu-note>
        <emu-grammar>BindingElement : BindingPattern Initializer?</emu-grammar>
        <emu-alg>
          1. Let _v_ be ? GetV(_value_, _propertyName_).
          1. If |Initializer| is present and _v_ is *undefined*, then
            1. Let _defaultValue_ be the result of evaluating |Initializer|.
            1. Set _v_ to ? GetValue(_defaultValue_).
          1. Return ? BindingInitialization of |BindingPattern| with arguments _v_ and _environment_.
        </emu-alg>
        <emu-grammar>SingleNameBinding : BindingIdentifier Initializer?</emu-grammar>
        <emu-alg>
          1. Let _bindingId_ be StringValue of |BindingIdentifier|.
          1. Let _lhs_ be ? ResolveBinding(_bindingId_, _environment_).
          1. Let _v_ be ? GetV(_value_, _propertyName_).
          1. If |Initializer| is present and _v_ is *undefined*, then
            1. If IsAnonymousFunctionDefinition(|Initializer|) is *true*, then
              1. Set _v_ to ? NamedEvaluation for |Initializer| with argument _bindingId_.
            1. Else,
              1. Let _defaultValue_ be the result of evaluating |Initializer|.
              1. Set _v_ to ? GetValue(_defaultValue_).
          1. If _environment_ is *undefined*, return ? PutValue(_lhs_, _v_).
          1. Return ? InitializeReferencedBinding(_lhs_, _v_<ins>, ~normal~</ins>).
        </emu-alg>
      </emu-clause>
    </emu-clause>
  </emu-clause>

<<<<<<< HEAD
  <emu-clause id="sec-expression-statement">
    <h1>Expression Statement</h1>
    <h2>Syntax</h2>
    <emu-grammar type="definition">
      ExpressionStatement[Yield, Await] :
        <del>[lookahead &notin; { `{`, `function`, `async` [no LineTerminator here] `function`, `class`, `let` `[` }] Expression[+In, ?Yield, ?Await] `;`</del>
        <ins>[lookahead &notin; { `{`, `function`, `async` [no LineTerminator here] `function`, `class`, `let` `[` }] CoverOutermostExpressionAndUsingStatementHead[?Yield, ?Await] `;`</ins>

      <ins>
      CoverOutermostExpressionAndUsingStatementHead[Yield, Await] :
        [lookahead ∉ { `{`, `function`, `async` [no LineTerminator here] `function`, `class`, `let` `[` }] Expression[+In, ?Yield, ?Await]
      </ins>
    </emu-grammar>
    <emu-note>
      <p>An |ExpressionStatement| cannot start with a U+007B (LEFT CURLY BRACKET) because that might make it ambiguous with a |Block|. An |ExpressionStatement| cannot start with the `function` or `class` keywords because that would make it ambiguous with a |FunctionDeclaration|, a |GeneratorDeclaration|, or a |ClassDeclaration|. An |ExpressionStatement| cannot start with `async function` because that would make it ambiguous with an |AsyncFunctionDeclaration| or a |AsyncGeneratorDeclaration|. An |ExpressionStatement| cannot start with the two token sequence `let [` because that would make it ambiguous with a `let` |LexicalDeclaration| whose first |LexicalBinding| was an |ArrayBindingPattern|.</p>
    </emu-note>
    <ins class="block">
    <h2>Supplemental Syntax</h2>
    <p>
      When processing an instance of the production<br>
      <emu-grammar>ExpressionStatement : CoverOutermostExpressionAndUsingStatementHead `;`</emu-grammar><br>
      the interpretation of |CoverOutermostExpressionAndUsingStatementHead| is refined using the following grammar:
    </p>
    <emu-grammar type="definition">
      OutermostExpression[?Yield, ?Await] :
        Expression[+In, ?Yield, ?Await]
    </emu-grammar>
    </ins>

    <emu-clause id="sec-expression-statement-runtime-semantics-evaluation" type="sdo">
      <h1>Runtime Semantics: Evaluation</h1>
      <emu-grammar>
        <del>ExpressionStatement : Expression `;`</del>
        <ins>ExpressionStatement : CoverOutermostExpressionAndUsingStatementHead `;`</ins>
      </emu-grammar>
      <emu-alg>
        1. <ins>Let _outerExpr_ be the |OutermostExpression| covered by |CoverOutermostExpressionAndUsingStatementHead|.</ins>
        1. <ins>Let _expr_ be the |Expression| of _outerExpr_.</ins>
        1. Let _exprRef_ be the result of evaluating <del>|Expression|</del><ins>_expr_</ins>.
        1. Return ? GetValue(_exprRef_).
      </emu-alg>
    </emu-clause>
  </emu-clause>

=======
>>>>>>> 13b77e2c
  <emu-clause id="sec-iteration-statements">
    <h1>Iteration Statements</h1>

    <emu-clause id="sec-for-statement">
      <h1>The `for` Statement</h1>

      <emu-clause id="sec-runtime-semantics-forloopevaluation" oldids="sec-for-statement-runtime-semantics-labelledevaluation" type="sdo">
        <h1>
          Runtime Semantics: ForLoopEvaluation (
            _labelSet_: unknown,
          ): either a normal completion containing an ECMAScript language value or an abrupt completion
        </h1>
        <dl class="header">
        </dl>
        <emu-grammar>ForStatement : `for` `(` Expression? `;` Expression? `;` Expression? `)` Statement</emu-grammar>
        <emu-alg>
          1. If the first |Expression| is present, then
            1. Let _exprRef_ be the result of evaluating the first |Expression|.
            1. Perform ? GetValue(_exprRef_).
          1. Return ? ForBodyEvaluation(the second |Expression|, the third |Expression|, |Statement|, &laquo; &raquo;, _labelSet_).
        </emu-alg>
        <emu-grammar>ForStatement : `for` `(` `var` VariableDeclarationList `;` Expression? `;` Expression? `)` Statement</emu-grammar>
        <emu-alg>
          1. Let _varDcl_ be the result of evaluating |VariableDeclarationList|.
          1. ReturnIfAbrupt(_varDcl_).
          1. Return ? ForBodyEvaluation(the first |Expression|, the second |Expression|, |Statement|, &laquo; &raquo;, _labelSet_).
        </emu-alg>
        <emu-grammar>ForStatement : `for` `(` LexicalDeclaration Expression? `;` Expression? `)` Statement</emu-grammar>
        <emu-alg>
          1. Let _oldEnv_ be the running execution context's LexicalEnvironment.
          1. Let _loopEnv_ be NewDeclarativeEnvironment(_oldEnv_).
          1. Let _isConst_ be IsConstantDeclaration of |LexicalDeclaration|.
          1. Let _boundNames_ be the BoundNames of |LexicalDeclaration|.
          1. For each element _dn_ of _boundNames_, do
            1. If _isConst_ is *true*, then
              1. Perform ! _loopEnv_.CreateImmutableBinding(_dn_, *true*).
            1. Else,
              1. Perform ! _loopEnv_.CreateMutableBinding(_dn_, *false*).
          1. Set the running execution context's LexicalEnvironment to _loopEnv_.
          1. Let _forDcl_ be the result of evaluating |LexicalDeclaration|.
          1. If _forDcl_ is an abrupt completion, then
            1. <ins>Set _forDcl_ to DisposeResources(_loopEnv_, _forDcl_).</ins>
            1. Set the running execution context's LexicalEnvironment to _oldEnv_.
            1. Return ? _forDcl_.
          1. If _isConst_ is *false*, let _perIterationLets_ be _boundNames_; otherwise let _perIterationLets_ be a new empty List.
          1. Let _bodyResult_ be Completion(ForBodyEvaluation(the first |Expression|, the second |Expression|, |Statement|, _perIterationLets_, _labelSet_)).
          1. <ins>Set _bodyResult_ to DisposeResources(_loopEnv_, _bodyResult_).</ins>
          1. Set the running execution context's LexicalEnvironment to _oldEnv_.
          1. Return ? _bodyResult_.
        </emu-alg>
      </emu-clause>

      <emu-clause id="sec-forbodyevaluation" type="abstract operation">
        <h1>
          ForBodyEvaluation (
            _test_: unknown,
            _increment_: unknown,
            _stmt_: unknown,
            _perIterationBindings_: unknown,
            _labelSet_: unknown,
          ): either a normal completion containing an ECMAScript language value or an abrupt completion
        </h1>
        <dl class="header">
        </dl>
        <emu-alg>
          1. Let _V_ be *undefined*.
          1. <del>Perform ? CreatePerIterationEnvironment(_perIterationBindings_).</del>
          1. <ins>Let _thisIterationEnv_ be ? CreatePerIterationEnvironment(_perIterationBindings_).</ins>
          1. Repeat,
            1. If _test_ is not ~[empty]~, then
              1. Let _testRef_ be the result of evaluating _test_.
              1. <del>Let _testValue_ be ? GetValue(_testRef_).</del>
              1. <ins>Let _testValue_ be ? DisposeIfAbrupt(GetValue(_testRef_), _thisIterationEnv_).</ins>
              1. <del>If ToBoolean(_testValue_) is *false*, return _V_.</del>
              1. <ins>If ToBoolean(_testValue_) is *false*, return DisposeResources(_thisIterationEnv_, _V_).</ins>
            1. Let _result_ be the result of evaluating _stmt_.
            1. <del>If LoopContinues(_result_, _labelSet_) is *false*, return ? UpdateEmpty(_result_, _V_).</del>
            1. <ins>If LoopContinues(_result_, _labelSet_) is *false*, return ? DisposeResources(_thisIterationEnv_, UpdateEmpty(_result_, _V_)).</ins>
            1. If _result_.[[Value]] is not ~empty~, set _V_ to _result_.[[Value]].
            1. <del>Perform ? CreatePerIterationEnvironment(_perIterationBindings_).</del>
            1. <ins>Perform ? DisposeResources(_thisIterationEnv_, *undefined*).</ins>
            1. <ins>Set _thisIterationEnv_ to ? CreatePerIterationEnvironment(_perIterationBindings_).</ins>
            1. If _increment_ is not ~[empty]~, then
              1. Let _incRef_ be the result of evaluating _increment_.
              1. <del>Perform ? GetValue(_incRef_).</del>
              1. <ins>Perform ? DisposeIfAbrupt(GetValue(_incRef_), _thisIterationEnv_).</ins>
        </emu-alg>
      </emu-clause>

      <emu-clause id="sec-createperiterationenvironment" type="abstract operation">
        <h1>
          CreatePerIterationEnvironment (
            _perIterationBindings_: unknown,
          ): either a normal completion containing either a Declarative Environment Record or ~unused~ or a throw completion
        </h1>
        <dl class="header">
        </dl>
        <emu-alg>
          1. If _perIterationBindings_ has any elements, then
            1. Let _lastIterationEnv_ be the running execution context's LexicalEnvironment.
            1. Let _outer_ be _lastIterationEnv_.[[OuterEnv]].
            1. Assert: _outer_ is not *null*.
            1. Let _thisIterationEnv_ be NewDeclarativeEnvironment(_outer_).
            1. For each element _bn_ of _perIterationBindings_, do
              1. Perform ! _thisIterationEnv_.CreateMutableBinding(_bn_, *false*).
              1. Let _lastValue_ be ? _lastIterationEnv_.GetBindingValue(_bn_, *true*).
              1. Perform _thisIterationEnv_.InitializeBinding(_bn_, _lastValue_).
            1. Set the running execution context's LexicalEnvironment to _thisIterationEnv_.
            1. <ins>Return _thisIterationEnv_.</ins>
          1. Return ~unused~.
        </emu-alg>
      </emu-clause>
    </emu-clause>

    <emu-clause id="sec-for-in-and-for-of-statements">
      <h1>The `for-in`, `for-of`, and `for-await-of` Statements</h1>
      <h2>Syntax</h2>
      <emu-grammar type="definition">
        ForInOfStatement[Yield, Await, Return] :
          `for` `(` [lookahead != `let` `[`] LeftHandSideExpression[?Yield, ?Await] `in` Expression[+In, ?Yield, ?Await] `)` Statement[?Yield, ?Await, ?Return]
          `for` `(` `var` ForBinding[?Yield, ?Await, <ins>~Using</ins>] `in` Expression[+In, ?Yield, ?Await] `)` Statement[?Yield, ?Await, ?Return]
          `for` `(` ForDeclaration[?Yield, ?Await, <ins>~Using</ins>] `in` Expression[+In, ?Yield, ?Await] `)` Statement[?Yield, ?Await, ?Return]
          `for` `(` [lookahead &notin; {`let`, `async` `of`}] LeftHandSideExpression[?Yield, ?Await] `of` AssignmentExpression[+In, ?Yield, ?Await] `)` Statement[?Yield, ?Await, ?Return]
          `for` `(` `var` ForBinding[?Yield, ?Await, <ins>~Using</ins>] `of` AssignmentExpression[+In, ?Yield, ?Await] `)` Statement[?Yield, ?Await, ?Return]
          `for` `(` ForDeclaration[?Yield, ?Await, <ins>+Using</ins>] `of` AssignmentExpression[+In, ?Yield, ?Await] `)` Statement[?Yield, ?Await, ?Return]
          [+Await] `for` `await` `(` [lookahead != `let`] LeftHandSideExpression[?Yield, ?Await] `of` AssignmentExpression[+In, ?Yield, ?Await] `)` Statement[?Yield, ?Await, ?Return]
          [+Await] `for` `await` `(` `var` ForBinding[?Yield, ?Await, <ins>~Using</ins>] `of` AssignmentExpression[+In, ?Yield, ?Await] `)` Statement[?Yield, ?Await, ?Return]
          [+Await] `for` `await` `(` ForDeclaration[?Yield, ?Await, <ins>+Using</ins>] `of` AssignmentExpression[+In, ?Yield, ?Await] `)` Statement[?Yield, ?Await, ?Return]

        ForDeclaration[Yield, Await, <ins>Using</ins>] :
          LetOrConst ForBinding[?Yield, ?Await, <ins>~Using</ins>]
<<<<<<< HEAD
          <ins>[+Using] `using` [no LineTerminator here] `const` ForBinding[?Yield, ?Await, +Using]</ins>
=======
          <ins>[+Using] `using` [no LineTerminator here] ForBinding[?Yield, ?Await, +Using]</ins>
          <ins>[+Using, +Await] `using` [no LineTerminator here] `await` ForBinding[?Yield, ?Await, +Using]</ins>
>>>>>>> 13b77e2c

        ForBinding[Yield, Await, <ins>Using</ins>] :
          BindingIdentifier[?Yield, ?Await]
          <del>BindingPattern[?Yield, ?Await]</del>
          <ins>[~Using] BindingPattern[?Yield, ?Await]</ins>
      </emu-grammar>

      <emu-clause id="sec-runtime-semantics-forinofheadevaluation" type="abstract operation" oldids="sec-runtime-semantics-forin-div-ofheadevaluation-tdznames-expr-iterationkind">
        <h1>
          ForIn/OfHeadEvaluation (
            _uninitializedBoundNames_: unknown,
            _expr_: unknown,
            _iterationKind_: ~enumerate~, ~iterate~, or ~async-iterate~,
          ): either a normal completion containing an Iterator Record or an abrupt completion
        </h1>
        <dl class="header">
        </dl>
        <emu-alg>
          1. Let _oldEnv_ be the running execution context's LexicalEnvironment.
          1. If _uninitializedBoundNames_ is not an empty List, then
            1. Assert: _uninitializedBoundNames_ has no duplicate entries.
            1. Let _newEnv_ be NewDeclarativeEnvironment(_oldEnv_).
            1. For each String _name_ of _uninitializedBoundNames_, do
              1. Perform ! _newEnv_.CreateMutableBinding(_name_, *false*).
            1. Set the running execution context's LexicalEnvironment to _newEnv_.
          1. <ins>Else,</ins>
            1. <ins>Let _newEnv_ be *undefined*.</ins>
          1. Let _exprRef_ be the result of evaluating _expr_.
          1. <ins>Set _exprRef_ to DisposeResources(_newEnv_, _exprRef_).</ins>
          1. Set the running execution context's LexicalEnvironment to _oldEnv_.
          1. Let _exprValue_ be ? GetValue(_exprRef_).
          1. If _iterationKind_ is ~enumerate~, then
            1. If _exprValue_ is *undefined* or *null*, then
              1. Return Completion Record { [[Type]]: ~break~, [[Value]]: ~empty~, [[Target]]: ~empty~ }.
            1. Let _obj_ be ! ToObject(_exprValue_).
            1. Let _iterator_ be EnumerateObjectProperties(_obj_).
            1. Let _nextMethod_ be ! GetV(_iterator_, *"next"*).
            1. Return the Iterator Record { [[Iterator]]: _iterator_, [[NextMethod]]: _nextMethod_, [[Done]]: *false* }.
          1. Else,
            1. Assert: _iterationKind_ is ~iterate~ or ~async-iterate~.
            1. If _iterationKind_ is ~async-iterate~, let _iteratorHint_ be ~async~.
            1. Else, let _iteratorHint_ be ~sync~.
            1. Return ? GetIterator(_exprValue_, _iteratorHint_).
        </emu-alg>
      </emu-clause>

      <emu-clause id="sec-runtime-semantics-forin-div-ofbodyevaluation-lhs-stmt-iterator-lhskind-labelset" type="abstract operation">
        <h1>
          ForIn/OfBodyEvaluation (
            _lhs_: unknown,
            _stmt_: unknown,
            _iteratorRecord_: unknown,
            _iterationKind_: unknown,
            _lhsKind_: ~assignment~, ~varBinding~, or ~lexicalBinding~,
            _labelSet_: unknown,
            optional _iteratorKind_: ~sync~ or ~async~,
          ): either a normal completion containing an ECMAScript language value or an abrupt completion
        </h1>
        <dl class="header">
        </dl>
        <emu-alg>
          1. If _iteratorKind_ is not present, set _iteratorKind_ to ~sync~.
          1. Let _oldEnv_ be the running execution context's LexicalEnvironment.
          1. Let _V_ be *undefined*.
          1. Let _destructuring_ be IsDestructuring of _lhs_.
          1. If _destructuring_ is *true* and if _lhsKind_ is ~assignment~, then
            1. Assert: _lhs_ is a |LeftHandSideExpression|.
            1. Let _assignmentPattern_ be the |AssignmentPattern| that is covered by _lhs_.
          1. Repeat,
            1. Let _nextResult_ be ? Call(_iteratorRecord_.[[NextMethod]], _iteratorRecord_.[[Iterator]]).
            1. If _iteratorKind_ is ~async~, set _nextResult_ to ? Await(_nextResult_).
            1. If Type(_nextResult_) is not Object, throw a *TypeError* exception.
            1. Let _done_ be ? IteratorComplete(_nextResult_).
            1. If _done_ is *true*, return _V_.
            1. Let _nextValue_ be ? IteratorValue(_nextResult_).
            1. If _lhsKind_ is either ~assignment~ or ~varBinding~, then
              1. If _destructuring_ is *false*, then
                1. Let _lhsRef_ be the result of evaluating _lhs_. (It may be evaluated repeatedly.)
              1. <ins>Let _iterationEnv_ be *undefined*.</ins>
            1. Else,
              1. Assert: _lhsKind_ is ~lexicalBinding~.
              1. Assert: _lhs_ is a |ForDeclaration|.
              1. Let _iterationEnv_ be NewDeclarativeEnvironment(_oldEnv_).
              1. Perform ForDeclarationBindingInstantiation of _lhs_ with argument _iterationEnv_.
              1. Set the running execution context's LexicalEnvironment to _iterationEnv_.
              1. If _destructuring_ is *false*, then
                1. Assert: _lhs_ binds a single name.
                1. Let _lhsName_ be the sole element of BoundNames of _lhs_.
                1. Let _lhsRef_ be ! ResolveBinding(_lhsName_).
            1. If _destructuring_ is *false*, then
              1. If _lhsRef_ is an abrupt completion, then
                1. Let _status_ be _lhsRef_.
              1. Else if _lhsKind_ is ~lexicalBinding~, then
                1. Let _status_ be Completion(InitializeReferencedBinding(_lhsRef_, _nextValue_)).
              1. Else,
                1. Let _status_ be Completion(PutValue(_lhsRef_, _nextValue_)).
            1. Else,
              1. If _lhsKind_ is ~assignment~, then
                1. Let _status_ be Completion(DestructuringAssignmentEvaluation of _assignmentPattern_ with argument _nextValue_).
              1. Else if _lhsKind_ is ~varBinding~, then
                1. Assert: _lhs_ is a |ForBinding|.
                1. Let _status_ be Completion(BindingInitialization of _lhs_ with arguments _nextValue_ and *undefined*).
              1. Else,
                1. Assert: _lhsKind_ is ~lexicalBinding~.
                1. Assert: _lhs_ is a |ForDeclaration|.
                1. Let _status_ be Completion(ForDeclarationBindingInitialization of _lhs_ with arguments _nextValue_ and _iterationEnv_).
            1. If _status_ is an abrupt completion, then
              1. <ins>Set _status_ to DisposeResources(_iterationEnv_, _status_).</ins>
              1. Set the running execution context's LexicalEnvironment to _oldEnv_.
              1. If _iteratorKind_ is ~async~, return ? AsyncIteratorClose(_iteratorRecord_, _status_).
              1. If _iterationKind_ is ~enumerate~, then
                1. Return ? _status_.
              1. Else,
                1. Assert: _iterationKind_ is ~iterate~.
                1. Return ? IteratorClose(_iteratorRecord_, _status_).
            1. Let _result_ be the result of evaluating _stmt_.
            1. <ins>Set _result_ to DisposeResources(_iterationEnv_, _result_).</ins>
            1. Set the running execution context's LexicalEnvironment to _oldEnv_.
            1. If LoopContinues(_result_, _labelSet_) is *false*, then
              1. If _iterationKind_ is ~enumerate~, then
                1. Return ? UpdateEmpty(_result_, _V_).
              1. Else,
                1. Assert: _iterationKind_ is ~iterate~.
                1. Set _status_ to Completion(UpdateEmpty(_result_, _V_)).
                1. If _iteratorKind_ is ~async~, return ? AsyncIteratorClose(_iteratorRecord_, _status_).
                1. Return ? IteratorClose(_iteratorRecord_, _status_).
            1. If _result_.[[Value]] is not ~empty~, set _V_ to _result_.[[Value]].
        </emu-alg>
      </emu-clause>
    </emu-clause>
  </emu-clause>

  <emu-clause id="sec-switch-statement">
    <h1>The `switch` Statement</h1>

    <emu-clause id="sec-switch-statement-runtime-semantics-evaluation" type="sdo">
      <h1>Runtime Semantics: Evaluation</h1>
      <emu-grammar>SwitchStatement : `switch` `(` Expression `)` CaseBlock</emu-grammar>
      <emu-alg>
        1. Let _exprRef_ be the result of evaluating |Expression|.
        1. Let _switchValue_ be ? GetValue(_exprRef_).
        1. Let _oldEnv_ be the running execution context's LexicalEnvironment.
        1. Let _blockEnv_ be NewDeclarativeEnvironment(_oldEnv_).
        1. Perform BlockDeclarationInstantiation(|CaseBlock|, _blockEnv_).
        1. Set the running execution context's LexicalEnvironment to _blockEnv_.
        1. Let _R_ be Completion(CaseBlockEvaluation of |CaseBlock| with argument _switchValue_).
        1. <ins>Let _env_ be _blockEnv_'s LexicalEnvironment.</ins>
        1. <ins>Set _R_ to DisposeResources(_env_, _R_).</ins>
        1. Set the running execution context's LexicalEnvironment to _oldEnv_.
        1. Return _R_.
      </emu-alg>
      <emu-note>
        <p>No matter how control leaves the |SwitchStatement| the LexicalEnvironment is always restored to its former state.</p>
      </emu-note>
    </emu-clause>

  </emu-clause>

  <emu-clause id="sec-labelled-statements">
    <h1>Labelled Statements</h1>
    <emu-clause id="sec-runtime-semantics-labelledevaluation" oldids="sec-statement-semantics-runtime-semantics-labelledevaluation,sec-labelled-statements-runtime-semantics-labelledevaluation" type="sdo">
      <h1>
        Runtime Semantics: LabelledEvaluation (
          _labelSet_: unknown,
        ): either a normal completion containing an ECMAScript language value or an abrupt completion
      </h1>
      <dl class="header">
      </dl>
      <emu-grammar>BreakableStatement : IterationStatement</emu-grammar>
      <emu-alg>
        1. Let _stmtResult_ be Completion(LoopEvaluation of |IterationStatement| with argument _labelSet_).
        1. If _stmtResult_.[[Type]] is ~break~, then
          1. If _stmtResult_.[[Target]] is ~empty~, then
            1. If _stmtResult_.[[Value]] is ~empty~, set _stmtResult_ to NormalCompletion(*undefined*).
            1. Else, set _stmtResult_ to NormalCompletion(_stmtResult_.[[Value]]).
        1. Return ? _stmtResult_.
      </emu-alg>
      <emu-grammar>BreakableStatement : SwitchStatement</emu-grammar>
      <emu-alg>
        1. Let _stmtResult_ be the result of evaluating |SwitchStatement|.
        1. If _stmtResult_.[[Type]] is ~break~, then
          1. If _stmtResult_.[[Target]] is ~empty~, then
            1. If _stmtResult_.[[Value]] is ~empty~, set _stmtResult_ to NormalCompletion(*undefined*).
            1. Else, set _stmtResult_ to NormalCompletion(_stmtResult_.[[Value]]).
        1. Return ? _stmtResult_.
      </emu-alg>
      <emu-note>
        <p>A |BreakableStatement| is one that can be exited via an unlabelled |BreakStatement|.</p>
      </emu-note>
      <emu-grammar>LabelledStatement : LabelIdentifier `:` LabelledItem</emu-grammar>
      <emu-alg>
        1. Let _label_ be the StringValue of |LabelIdentifier|.
        1. Let _newLabelSet_ be the list-concatenation of _labelSet_ and &laquo; _label_ &raquo;.
        1. Let _stmtResult_ be Completion(LabelledEvaluation of |LabelledItem| with argument _newLabelSet_).
        1. If _stmtResult_.[[Type]] is ~break~ and SameValue(_stmtResult_.[[Target]], _label_) is *true*, then
          1. Set _stmtResult_ to NormalCompletion(_stmtResult_.[[Value]]).
        1. Return ? _stmtResult_.
      </emu-alg>
      <emu-grammar>LabelledItem : FunctionDeclaration</emu-grammar>
      <emu-alg>
        1. Return the result of evaluating |FunctionDeclaration|.
      </emu-alg>
      <emu-grammar>
        Statement :
          BlockStatement
          VariableStatement
          EmptyStatement
          ExpressionStatement
          <ins>UsingStatement</ins>
          IfStatement
          ContinueStatement
          BreakStatement
          ReturnStatement
          WithStatement
          ThrowStatement
          TryStatement
          DebuggerStatement
      </emu-grammar>
      <emu-alg>
        1. Return the result of evaluating |Statement|.
      </emu-alg>
      <emu-note>
        <p>The only two productions of |Statement| which have special semantics for LabelledEvaluation are |BreakableStatement| and |LabelledStatement|.</p>
      </emu-note>
    </emu-clause>
  </emu-clause>

  <ins class="block">
  <emu-clause id="sec-using-statement">
    <h1>Using Statement</h1>
    <h2>Syntax</h2>
    <emu-grammar type="definition">
      UsingStatement[Yield, Await] :
        `using` `(` `const` BindingList[+In, ?Yield, ?Await, +Using] `)` [no LineTerminator here] Block[?Yield, ?Await]
        CoverOutermostExpressionAndUsingStatementHead[?Yield, ?Await] [no LineTerminator here] Block[?Yield, ?Await]
        [+Await] `using` `await` `(` `const` BindingList[+In, ?Yield, +Await, +Using] `)` [no LineTerminator here] Block[?Yield, +Await]
        [+Await] `using` `await` `(` AssignmentExpression[+In, ?Yield, +Await] `)` [no LineTerminator here] Block[?Yield, +Await]
    </emu-grammar>
    <h2>Supplemental Syntax</h2>
    <p>
      When processing an instance of the production<br>
      <emu-grammar>UsingStatement : CoverOutermostExpressionAndUsingStatementHead Block</emu-grammar><br>
      the interpretation of |CoverOutermostExpressionAndUsingStatementHead| is refined using the following grammar:
    </p>
    <emu-grammar type="definition">
      UsingStatementHead[?Yield, ?Await] :
        `using` `(` AssignmentExpression[+In, ?Yield, ?Await] `)`
    </emu-grammar>

    <emu-clause id="sec-using-statement-static-semantics-early-errors" type="sdo">
      <h1>Static Semantics: Early Errors</h1>
      <emu-grammar>
        UsingStatement :
          `using` `(` `const` BindingList `)` Block
          `using` `await` `(` `const` BindingList `)` Block
      </emu-grammar>
      <ul>
        <li>
          It is a Syntax Error if BoundNames of |BindingList| contains any duplicate entries.
        </li>
        <li>
          It is a Syntax Error if any element of the BoundNames of |BindingList| also occurs in the VarDeclaredNames of |Block|.
        </li>
        <li>
          It is a Syntax Error |BindingList| Contains |VoidBinding| is *true*.
        </li>
      </ul>
    </emu-clause>

    <emu-clause id="sec-using-statement-runtime-semantics" type="sdo">
      <h1>Runtime Semantics: Evaluation</h1>
      <emu-grammar>
        UsingStatement :
          `using` `(` `const` BindingList `)` Block
      </emu-grammar>
      <emu-alg>
        1. Let _oldEnv_ be the running execution context's LexicalEnvironment.
        1. Let _usingEnv_ be NewDeclarativeEnvironment(_oldEnv_).
        1. Let _boundNames_ be the BoundNames of |BindingList|.
        1. For each element _dn_ of _boundNames_, do
          1. Perform !_usingEnv_.CreateImmutableBinding(_dn_, *true*).
        1. Set the running execution context's LexicalEnvironment to _usingEnv_.
        1. Let _usingDecl_ be the result of BindingEvaluation of |BindingList| with parameter ~sync-dispose~.
        1. If _usingDecl_ is an abrupt completion, then
          1. Set _usingDecl_ to be DisposeResources(_usingEnv_, _usingDecl_).
          1. Set the running execution context's LexicalEnvironment to _oldEnv_.
          1. Return ? _usingDecl_.
        1. Let _bodyResult_ be the result of evaluating |Block|.
        1. Set _bodyResult_ to be DisposeResources(_usingEnv_, _bodyResult_).
        1. Set the running execution context's LexicalEnvironment to _oldEnv_.
        1. Return ? _bodyResult_.
      </emu-alg>
      <emu-grammar>
        UsingStatement :
          `using` `await` `(` `const` BindingList `)` Block
      </emu-grammar>
      <emu-alg>
        1. Let _oldEnv_ be the running execution context's LexicalEnvironment.
        1. Let _usingEnv_ be NewDeclarativeEnvironment(_oldEnv_).
        1. Let _boundNames_ be the BoundNames of |BindingList|.
        1. For each element _dn_ of _boundNames_, do
          1. Perform !_usingEnv_.CreateImmutableBinding(_dn_, *true*).
        1. Set the running execution context's LexicalEnvironment to _usingEnv_.
        1. Let _usingDecl_ be the result of BindingEvaluation of |BindingList| with parameter ~async-dispose~.
        1. If _usingDecl_ is an abrupt completion, then
          1. Set _usingDecl_ to be DisposeResources(_usingEnv_, _usingDecl_).
          1. Set the running execution context's LexicalEnvironment to _oldEnv_.
          1. Return ? _usingDecl_.
        1. Let _bodyResult_ be the result of evaluating |Block|.
        1. Set _bodyResult_ to be DisposeResources(_usingEnv_, _bodyResult_).
        1. Set the running execution context's LexicalEnvironment to _oldEnv_.
        1. Return ? _bodyResult_.
      </emu-alg>
      <emu-grammar>
        UsingStatement :
          CoverOutermostExpressionAndUsingStatementHead Block
      </emu-grammar>
      <emu-alg>
        1. Let _head_ be the |UsingStatementHead| that is covered by |CoverOutermostExpressionAndUsingStatementHead|.
        1. Let _expr_ be the |AssignmentExpression| of _head_.
        1. Let _oldEnv_ be the running execution context's LexicalEnvironment.
        1. Let _usingEnv_ be NewDeclarativeEnvironment(_oldEnv_).
        1. Set the running execution context's LexicalEnvironment to _usingEnv_.
        1. Let _usingExpr_ be the result of evaluationg _expr_.
        1. Let _usingValue_ be ? GetValue(_usingExpr_).
        1. If _usingValue_ is an abrupt completion, then
          1. Set the running execution context's LexicalEnvironment to _oldEnv_.
          1. Return ? _usingValue_.
        1. Perform ? AddDisposableResource(_usingEnv_, _usingValue_, ~sync-dispose~).
        1. Let _bodyResult_ be the result of evaluating |Block|.
        1. Set _bodyResult_ to be DisposeResources(_usingEnv_, _bodyResult_).
        1. Set the running execution context's LexicalEnvironment to _oldEnv_.
        1. Return ? _bodyResult_.
      </emu-alg>
      <emu-grammar>
        UsingStatement :
          `using` `await` `(` AssignmentExpression `)` Block
      </emu-grammar>
      <emu-alg>
        1. Let _oldEnv_ be the running execution context's LexicalEnvironment.
        1. Let _usingEnv_ be NewDeclarativeEnvironment(_oldEnv_).
        1. Set the running execution context's LexicalEnvironment to _usingEnv_.
        1. Let _usingExpr_ be the result of evaluationg |AssignmentExpression|.
        1. Let _usingValue_ be ? GetValue(_usingExpr_).
        1. If _usingValue_ is an abrupt completion, then
          1. Set the running execution context's LexicalEnvironment to _oldEnv_.
          1. Return ? _usingValue_.
        1. Perform ? AddDisposableResource(_usingEnv_, _usingValue_, ~async-dispose~).
        1. Let _bodyResult_ be the result of evaluating |Block|.
        1. Set _bodyResult_ to be DisposeResources(_usingEnv_, _bodyResult_).
        1. Set the running execution context's LexicalEnvironment to _oldEnv_.
        1. Return ? _bodyResult_.
      </emu-alg>
    </emu-clause>
  </emu-clause>
  </ins>
</emu-clause>

<emu-clause id="sec-ecmascript-language-functions-and-classes">
  <h1>ECMAScript Language: Functions and Classes</h1>

  <emu-clause id="sec-function-definitions">
    <h1>Function Definitions</h1>

    <emu-clause id="sec-runtime-semantics-evaluatefunctionbody" oldids="sec-function-definitions-runtime-semantics-evaluatebody" type="sdo">
      <h1>
        Runtime Semantics: EvaluateFunctionBody (
          _functionObject_: unknown,
          _argumentsList_: a List,
        ): either a normal completion containing an ECMAScript language value or an abrupt completion
      </h1>
      <dl class="header">
      </dl>
      <emu-grammar>FunctionBody : FunctionStatementList</emu-grammar>
      <emu-alg>
        1. Perform ? FunctionDeclarationInstantiation(_functionObject_, _argumentsList_).
        1. <del>Return the result of evaluating |FunctionStatementList|.</del>
        1. <ins>Let _result_ be result of evaluating |FunctionStatementList|.</ins>
        1. <ins>Let _env_ be the running execution context's LexicalEnvironment.</ins>
        1. <ins>Return ? DisposeResources(_env_, _result_).</ins>
      </emu-alg>
    </emu-clause>

  </emu-clause>

  <emu-clause id="sec-class-definitions">
    <h1>Class Definitions</h1>

    <emu-clause id="sec-runtime-semantics-evaluateclassstaticblockbody" type="sdo">
      <h1>
        Runtime Semantics: EvaluateClassStaticBlockBody (
          _functionObject_: unknown,
        ): either a normal completion containing an ECMAScript language value or an abrupt completion
      </h1>
      <dl class="header">
      </dl>
      <emu-grammar>ClassStaticBlockBody : ClassStaticBlockStatementList</emu-grammar>
      <emu-alg>
        1. Perform ? FunctionDeclarationInstantiation(_functionObject_, &laquo; &raquo;).
        1. <del>Return the result of evaluating |ClassStaticBlockStatementList|.</del>
        1. <ins>Let _result_ be result of evaluating |ClassStaticBlockStatementList|.</ins>
        1. <ins>Let _env_ be the running execution context's LexicalEnvironment.</ins>
        1. <ins>Return ? DisposeResources(_env_, _result_).</ins>
      </emu-alg>
    </emu-clause>

  </emu-clause>

  <emu-clause id="sec-tail-position-calls">
    <h1>Tail Position Calls</h1>

    <emu-clause id="sec-static-semantics-hascallintailposition" type="sdo">
      <h1>
        Static Semantics: HasCallInTailPosition (
          _call_: unknown,
        ): a Boolean
      </h1>
      <dl class="header">
      </dl>
      <emu-note>
        <p>_call_ is a Parse Node that represents a specific range of source text. When the following algorithms compare _call_ to another Parse Node, it is a test of whether they represent the same source text.</p>
      </emu-note>
      <ins class="block">
      <emu-note>
<<<<<<< HEAD
        <p>A `using` declaration that precedes a call in the same |Block|, |CaseBlock|, |ForStatement|, |ForInOfStatement|, |FunctionBody|, |GeneratorBody|, |AsyncGeneratorBody|, |AsyncFunctionBody|, or |ClassStaticBlockBody| prevents that call from being a possible tail position call.</p>
=======
        <p>A `using` or `using await` declaration that precedes a call in the same |Block|, |CaseBlock|, |ForStatement|, |ForInOfStatement|, |FunctionBody|, |GeneratorBody|, |AsyncGeneratorBody|, |AsyncFunctionBody|, or |ClassStaticBlockBody| prevents that call from being a possible tail position call.</p>
>>>>>>> 13b77e2c
      </emu-note>
      </ins>

      <emu-clause id="sec-statement-rules">
        <h1>Statement Rules</h1>
        <emu-grammar>StatementList : StatementList StatementListItem</emu-grammar>
        <emu-alg>
          1. Let _has_ be HasCallInTailPosition of |StatementList| with argument _call_.
          1. If _has_ is *true*, return *true*.
          1. <ins>If HasUnterminatedUsingDeclaration of |StatementList| is *true*, return *false*.</ins>
          1. Return HasCallInTailPosition of |StatementListItem| with argument _call_.
        </emu-alg>

        <emu-grammar>
          FunctionStatementList :
            [empty]

          StatementListItem :
            Declaration

          Statement :
            VariableStatement
            EmptyStatement
            ExpressionStatement
            ContinueStatement
            BreakStatement
            ThrowStatement
            DebuggerStatement

          Block :
            `{` `}`

          ReturnStatement :
            `return` `;`

          LabelledItem :
            FunctionDeclaration

          ForInOfStatement :
            `for` `(` LeftHandSideExpression `of` AssignmentExpression `)` Statement
            `for` `(` `var` ForBinding `of` AssignmentExpression `)` Statement
            `for` `(` ForDeclaration `of` AssignmentExpression `)` Statement

          CaseBlock :
            `{` `}`
        </emu-grammar>
        <emu-alg>
          1. Return *false*.
        </emu-alg>
        <emu-grammar>IfStatement : `if` `(` Expression `)` Statement `else` Statement</emu-grammar>
        <emu-alg>
          1. Let _has_ be HasCallInTailPosition of the first |Statement| with argument _call_.
          1. If _has_ is *true*, return *true*.
          1. Return HasCallInTailPosition of the second |Statement| with argument _call_.
        </emu-alg>
        <emu-grammar>
          IfStatement :
            `if` `(` Expression `)` Statement

          DoWhileStatement :
            `do` Statement `while` `(` Expression `)` `;`

          WhileStatement :
            `while` `(` Expression `)` Statement

          ForStatement :
            `for` `(` Expression? `;` Expression? `;` Expression? `)` Statement
            `for` `(` `var` VariableDeclarationList `;` Expression? `;` Expression? `)` Statement
            `for` `(` LexicalDeclaration Expression? `;` Expression? `)` Statement

          ForInOfStatement :
            `for` `(` LeftHandSideExpression `in` Expression `)` Statement
            `for` `(` `var` ForBinding `in` Expression `)` Statement
            `for` `(` ForDeclaration `in` Expression `)` Statement

          WithStatement :
            `with` `(` Expression `)` Statement
        </emu-grammar>
        <emu-alg>
          1. Return HasCallInTailPosition of |Statement| with argument _call_.
        </emu-alg>

        <emu-grammar>
          LabelledStatement :
            LabelIdentifier `:` LabelledItem
        </emu-grammar>
        <emu-alg>
          1. Return HasCallInTailPosition of |LabelledItem| with argument _call_.
        </emu-alg>

        <emu-grammar>ReturnStatement : `return` Expression `;`</emu-grammar>
        <emu-alg>
          1. Return HasCallInTailPosition of |Expression| with argument _call_.
        </emu-alg>

        <emu-grammar>SwitchStatement : `switch` `(` Expression `)` CaseBlock</emu-grammar>
        <emu-alg>
          1. Return HasCallInTailPosition of |CaseBlock| with argument _call_.
        </emu-alg>

        <emu-grammar>CaseBlock : `{` CaseClauses? DefaultClause CaseClauses? `}`</emu-grammar>
        <emu-alg>
          1. Let _has_ be *false*.
          1. If the first |CaseClauses| is present, <del>let _has_ be HasCallInTailPosition of the first |CaseClauses| with argument _call_.</del><ins>then</ins>
            1. <ins>Let _has_ be HasCallInTailPosition of the first |CaseClauses| with argument _call_.</del>
            1. <ins>If _has_ is *true*, return *true*.</ins>
            1. <ins>If HasUnterminatedUsingDeclaration of the first |CaseClauses| is *true*, return *false*.</ins>
          1. <del>If _has_ is *true*, return *true*.</del>
          1. Let _has_ be HasCallInTailPosition of |DefaultClause| with argument _call_.
          1. If _has_ is *true*, return *true*.
          1. <ins>If HasUnterminatedUsingDeclaration of |DefaultClause| is *true*, return *false*.</ins>
          1. If the second |CaseClauses| is present, let _has_ be HasCallInTailPosition of the second |CaseClauses| with argument _call_.
          1. Return _has_.
        </emu-alg>

        <emu-grammar>CaseClauses : CaseClauses CaseClause</emu-grammar>
        <emu-alg>
          1. Let _has_ be HasCallInTailPosition of |CaseClauses| with argument _call_.
          1. If _has_ is *true*, return *true*.
          1. <ins>If HasUnterminatedUsingDeclaration of |CaseClauses| is *true*, return *false*.</ins>
          1. Return HasCallInTailPosition of |CaseClause| with argument _call_.
        </emu-alg>

        <emu-grammar>
          CaseClause : `case` Expression `:` StatementList?

          DefaultClause : `default` `:` StatementList?
        </emu-grammar>
        <emu-alg>
          1. If |StatementList| is present, return HasCallInTailPosition of |StatementList| with argument _call_.
        </emu-alg>

        <emu-grammar>TryStatement : `try` Block Catch</emu-grammar>
        <emu-alg>
          1. Return HasCallInTailPosition of |Catch| with argument _call_.
        </emu-alg>

        <emu-grammar>
          TryStatement :
            `try` Block Finally
            `try` Block Catch Finally
        </emu-grammar>
        <emu-alg>
          1. Return HasCallInTailPosition of |Finally| with argument _call_.
        </emu-alg>

        <emu-grammar>Catch : `catch` `(` CatchParameter `)` Block</emu-grammar>
        <emu-alg>
          1. Return HasCallInTailPosition of |Block| with argument _call_.
        </emu-alg>
      </emu-clause>

      <emu-clause id="sec-expression-rules">
        <h1>Expression Rules</h1>
        <emu-note>
          <p>A potential tail position call that is immediately followed by return GetValue of the call result is also a possible tail position call. A function call cannot return a Reference Record, so such a GetValue operation will always return the same value as the actual function call result.</p>
        </emu-note>
        <emu-grammar>
          AssignmentExpression :
            YieldExpression
            ArrowFunction
            AsyncArrowFunction
            LeftHandSideExpression `=` AssignmentExpression
            LeftHandSideExpression AssignmentOperator AssignmentExpression
            LeftHandSideExpression `&amp;&amp;=` AssignmentExpression
            LeftHandSideExpression `||=` AssignmentExpression
            LeftHandSideExpression `??=` AssignmentExpression

          BitwiseANDExpression : BitwiseANDExpression `&amp;` EqualityExpression

          BitwiseXORExpression : BitwiseXORExpression `^` BitwiseANDExpression

          BitwiseORExpression : BitwiseORExpression `|` BitwiseXORExpression

          EqualityExpression :
            EqualityExpression `==` RelationalExpression
            EqualityExpression `!=` RelationalExpression
            EqualityExpression `===` RelationalExpression
            EqualityExpression `!==` RelationalExpression

          RelationalExpression :
            RelationalExpression `&lt;` ShiftExpression
            RelationalExpression `&gt;` ShiftExpression
            RelationalExpression `&lt;=` ShiftExpression
            RelationalExpression `&gt;=` ShiftExpression
            RelationalExpression `instanceof` ShiftExpression
            RelationalExpression `in` ShiftExpression
            PrivateIdentifier `in` ShiftExpression

          ShiftExpression :
            ShiftExpression `&lt;&lt;` AdditiveExpression
            ShiftExpression `&gt;&gt;` AdditiveExpression
            ShiftExpression `&gt;&gt;&gt;` AdditiveExpression

          AdditiveExpression :
            AdditiveExpression `+` MultiplicativeExpression
            AdditiveExpression `-` MultiplicativeExpression

          MultiplicativeExpression :
            MultiplicativeExpression MultiplicativeOperator ExponentiationExpression

          ExponentiationExpression :
            UpdateExpression `**` ExponentiationExpression

          UpdateExpression :
            LeftHandSideExpression `++`
            LeftHandSideExpression `--`
            `++` UnaryExpression
            `--` UnaryExpression

          UnaryExpression :
            `delete` UnaryExpression
            `void` UnaryExpression
            `typeof` UnaryExpression
            `+` UnaryExpression
            `-` UnaryExpression
            `~` UnaryExpression
            `!` UnaryExpression
            AwaitExpression

          CallExpression :
            SuperCall
            CallExpression `[` Expression `]`
            CallExpression `.` IdentifierName
            CallExpression `.` PrivateIdentifier

          NewExpression : `new` NewExpression

          MemberExpression :
            MemberExpression `[` Expression `]`
            MemberExpression `.` IdentifierName
            SuperProperty
            MetaProperty
            `new` MemberExpression Arguments
            MemberExpression `.` PrivateIdentifier

          PrimaryExpression :
            `this`
            IdentifierReference
            Literal
            ArrayLiteral
            ObjectLiteral
            FunctionExpression
            ClassExpression
            GeneratorExpression
            AsyncFunctionExpression
            AsyncGeneratorExpression
            RegularExpressionLiteral
            TemplateLiteral
        </emu-grammar>
        <emu-alg>
          1. Return *false*.
        </emu-alg>
        <emu-grammar>
          Expression :
            AssignmentExpression
            Expression `,` AssignmentExpression
        </emu-grammar>
        <emu-alg>
          1. Return HasCallInTailPosition of |AssignmentExpression| with argument _call_.
        </emu-alg>
        <emu-grammar>ConditionalExpression : ShortCircuitExpression `?` AssignmentExpression `:` AssignmentExpression</emu-grammar>
        <emu-alg>
          1. Let _has_ be HasCallInTailPosition of the first |AssignmentExpression| with argument _call_.
          1. If _has_ is *true*, return *true*.
          1. Return HasCallInTailPosition of the second |AssignmentExpression| with argument _call_.
        </emu-alg>
        <emu-grammar>LogicalANDExpression : LogicalANDExpression `&amp;&amp;` BitwiseORExpression</emu-grammar>
        <emu-alg>
          1. Return HasCallInTailPosition of |BitwiseORExpression| with argument _call_.
        </emu-alg>
        <emu-grammar>LogicalORExpression : LogicalORExpression `||` LogicalANDExpression</emu-grammar>
        <emu-alg>
          1. Return HasCallInTailPosition of |LogicalANDExpression| with argument _call_.
        </emu-alg>
        <emu-grammar>CoalesceExpression : CoalesceExpressionHead `??` BitwiseORExpression</emu-grammar>
        <emu-alg>
          1. Return HasCallInTailPosition of |BitwiseORExpression| with argument _call_.
        </emu-alg>
        <emu-grammar>
          CallExpression :
            CoverCallExpressionAndAsyncArrowHead
            CallExpression Arguments
            CallExpression TemplateLiteral
        </emu-grammar>
        <emu-alg>
          1. If this |CallExpression| is _call_, return *true*.
          1. Return *false*.
        </emu-alg>
        <emu-grammar>
          OptionalExpression :
            MemberExpression OptionalChain
            CallExpression OptionalChain
            OptionalExpression OptionalChain
        </emu-grammar>
        <emu-alg>
          1. Return HasCallInTailPosition of |OptionalChain| with argument _call_.
        </emu-alg>
        <emu-grammar>
          OptionalChain :
            `?.` `[` Expression `]`
            `?.` IdentifierName
            `?.` PrivateIdentifier
            OptionalChain `[` Expression `]`
            OptionalChain `.` IdentifierName
            OptionalChain `.` PrivateIdentifier
        </emu-grammar>
        <emu-alg>
          1. Return *false*.
        </emu-alg>
        <emu-grammar>
          OptionalChain :
            `?.` Arguments
            OptionalChain Arguments
        </emu-grammar>
        <emu-alg>
          1. If this |OptionalChain| is _call_, return *true*.
          1. Return *false*.
        </emu-alg>
        <emu-grammar>
          MemberExpression :
            MemberExpression TemplateLiteral
        </emu-grammar>
        <emu-alg>
          1. If this |MemberExpression| is _call_, return *true*.
          1. Return *false*.
        </emu-alg>
        <emu-grammar>PrimaryExpression : CoverParenthesizedExpressionAndArrowParameterList</emu-grammar>
        <emu-alg>
          1. Let _expr_ be the |ParenthesizedExpression| that is covered by |CoverParenthesizedExpressionAndArrowParameterList|.
          1. Return HasCallInTailPosition of _expr_ with argument _call_.
        </emu-alg>
        <emu-grammar>
          ParenthesizedExpression :
            `(` Expression `)`
        </emu-grammar>
        <emu-alg>
          1. Return HasCallInTailPosition of |Expression| with argument _call_.
        </emu-alg>
      </emu-clause>
    </emu-clause>

    <ins class="block">
    <emu-clause id="sec-static-semantics-hasunterminatedusingdeclaration" type="sdo">
      <h1>Static Semantics: HasUnterminatedUsingDeclaration ( ): a Boolean</h1>
      <dl class="header">
      </dl>

      <emu-grammar>StatementList : StatementList StatementListItem</emu-grammar>
      <emu-alg>
        1. Let _has_ be HasUnterminatedUsingDeclaration of |StatementList|.
        1. If _has_ is *true*, return *true*.
        1. Return HasUnterminatedUsingDeclaration of |StatementListItem|.
      </emu-alg>

      <emu-grammar>
        StatementListItem :
          Statement

        CaseBlock :
          `{` `}`

        Declaration :
          HoistableDeclaration
          ClassDeclaration

        LexicalDeclaration :
          LetOrConst BindingList `;`
      </emu-grammar>
      <emu-alg>
        1. Return *false*.
      </emu-alg>

      <emu-grammar>LexicalDeclaration : UsingDeclaration</emu-grammar>
      <emu-alg>
        1. Return *true*.
      </emu-alg>

      <emu-grammar>CaseClauses : CaseClauses CaseClause</emu-grammar>
      <emu-alg>
        1. Let _has_ be HasUnterminatedUsingDeclaration of |CaseClauses|.
        1. If _has_ is *true*, return *true*.
        1. Return HasUnterminatedUsingDeclaration of |CaseClause| with argument _call_.
      </emu-alg>

      <emu-grammar>
        CaseClause :
          `case` Expression `:` StatementList?

        DefaultClause :
          `default` `:` StatementList?
      </emu-grammar>
      <emu-alg>
        1. If |StatementList| is present, return HasUnterminatedUsingDeclaration of |StatementList|.
      </emu-alg>
    </emu-clause>
    </ins>
  </emu-clause>
</emu-clause>

<emu-clause id="sec-ecmascript-language-scripts-and-modules">
  <h1>ECMAScript Language: Scripts and Modules</h1>

  <emu-clause id="sec-modules">
    <h1>Modules</h1>

    <emu-clause id="sec-module-semantics">
      <h1>Module Semantics</h1>

      <emu-clause id="sec-source-text-module-records">
        <h1>Source Text Module Records</h1>

        <emu-clause id="sec-source-text-module-record-execute-module" type="concrete method">
          <h1>
            ExecuteModule (
              optional _capability_: unknown,
            ): either a normal completion containing ~unused~ or a throw completion
          </h1>
          <dl class="header">
            <dt>for</dt>
            <dd>a Source Text Module Record _module_</dd>
          </dl>

          <emu-alg>
            1. Let _moduleContext_ be a new ECMAScript code execution context.
            1. Set the Function of _moduleContext_ to *null*.
            1. Set the Realm of _moduleContext_ to _module_.[[Realm]].
            1. Set the ScriptOrModule of _moduleContext_ to _module_.
            1. Assert: _module_ has been linked and declarations in its module environment have been instantiated.
            1. Set the VariableEnvironment of _moduleContext_ to _module_.[[Environment]].
            1. Set the LexicalEnvironment of _moduleContext_ to _module_.[[Environment]].
            1. Suspend the currently running execution context.
            1. If _module_.[[HasTLA]] is *false*, then
              1. Assert: _capability_ is not present.
              1. Push _moduleContext_ onto the execution context stack; _moduleContext_ is now the running execution context.
              1. Let _result_ be the result of evaluating _module_.[[ECMAScriptCode]].
              1. <ins>Let _env_ be _moduleContext_'s LexicalEnvironment.</ins>
              1. <ins>Set _result_ to DisposeResources(_env_, _result_).</ins>
              1. Suspend _moduleContext_ and remove it from the execution context stack.
              1. Resume the context that is now on the top of the execution context stack as the running execution context.
              1. If _result_ is an abrupt completion, then
                1. Return ? _result_.
            1. Else,
              1. Assert: _capability_ is a PromiseCapability Record.
              1. Perform AsyncBlockStart(_capability_, _module_.[[ECMAScriptCode]], _moduleContext_).
            1. Return ~unused~.
          </emu-alg>
        </emu-clause>
      </emu-clause>

      <emu-clause id="sec-exports">
        <h1>Exports</h1>
        <h2>Syntax</h2>
        <emu-grammar type="definition">
          ExportDeclaration :
            `export` ExportFromClause FromClause `;`
            `export` NamedExports `;`
            `export` VariableStatement[~Yield, +Await]
            `export` <ins>[lookahead &notin; { `using` }]</ins> Declaration[~Yield, +Await]
            `export` `default` HoistableDeclaration[~Yield, +Await, +Default]
            `export` `default` ClassDeclaration[~Yield, +Await, +Default]
            `export` `default` [lookahead &notin; {`function`, `async` [no |LineTerminator| here] `function`, `class`}] AssignmentExpression[+In, ~Yield, +Await] `;`

          ExportFromClause :
            `*`
            `*` `as` IdentifierName
            NamedExports

          NamedExports :
            `{` `}`
            `{` ExportsList `}`
            `{` ExportsList `,` `}`

          ExportsList :
            ExportSpecifier
            ExportsList `,` ExportSpecifier

          ExportSpecifier :
            IdentifierName
            IdentifierName `as` IdentifierName
        </emu-grammar>
      </emu-clause>
    </emu-clause>
  </emu-clause>
</emu-clause>

<emu-clause id="sec-control-abstraction-objects">
  <h1>Control Abstraction Objects</h1>

  <emu-clause id="sec-iteration">
    <h1>Iteration</h1>

    <emu-clause id="sec-%iteratorprototype%-object">
      <h1>The %IteratorPrototype% Object</h1>

      <ins class="block">
      <emu-clause id="sec-%iteratorprototype%-@@dispose">
        <h1>%IteratorPrototype% [ @@dispose ] ( )</h1>
        <p>The following steps are taken:</p>
        <emu-alg>
          1. Let _O_ be the *this* value.
          1. Let _return_ be ? GetMethod(_O_, `"return"`).
          1. If _return_ is not *undefined*, then
            1. Perform ? Call(_return_, _O_, &laquo; &raquo;).
          1. Return NormalCompletion(~empty~).
        </emu-alg>
        <p>The value of the *"name"* property of this function is *"[Symbol.dispose]"*.</p>
      </emu-clause>
      </ins>
    </emu-clause>

    <emu-clause id="sec-%asynciteratorprototype%-object">
      <h1>The %AsyncIteratorPrototype% Object</h1>

      <ins class="block">
      <emu-clause id="sec-%asynciteratorprototype%-@@asyncdispose">
        <h1>%AsyncIteratorPrototype% [ @@asyncDispose ] ( )</h1>
        <p>The following steps are taken:</p>
        <emu-alg>
          1. Let _O_ be the *this* value.
          1. Let _promiseCapability_ be ! NewPromiseCapability(%Promise%).
          1. Let _return_ be GetMethod(_O_, `"return"`).
          1. IfAbruptRejectPromise(_return_, _promiseCapability_).
          1. If _return_ is *undefined*, then
            1. Perform ! Call(_promiseCapability_.[[Resolve]], *undefined*, &laquo; *undefined* &raquo;).
          1. Else,
            1. Let _result_ be Call(_return_, _O_, &laquo; *undefined* &raquo;).
            1. IfAbruptRejectPromise(_result_, _promiseCapability_).
          1. Return _promiseCapability_.[[Promise]].
        </emu-alg>
        <p>The value of the *"name"* property of this function is *"[Symbol.asyncDispose]"*.</p>
      </emu-clause>
      </ins>
    </emu-clause>
  </emu-clause>

  <ins class="block">
  <emu-clause id="sec-resource-management">
    <h1>Resource Management</h1>

    <emu-clause id="sec-common-resource-management-interfaces">
      <h1>Common Resource Management Interfaces</h1>
      <p>An interface is a set of property keys whose associated values match a specific specification. Any object that provides all the properties as described by an interface's specification <em>conforms</em> to that interface. An interface is not represented by a distinct object. There may be many separately implemented objects that conform to any interface. An individual object may conform to multiple interfaces.</p>

      <emu-clause id="sec-disposable-interface">
        <h1>The <em>Disposable</em> Interface</h1>
        <p>The <em>Disposable</em> interface includes the property described in <emu-xref href="#table-disposable-interface-required-properties"></emu-xref>:</p>
        <emu-table id="table-disposable-interface-required-properties" caption="&lt;em&gt;Disposable&lt;/em&gt; Interface Required Properties">
          <table>
            <tbody>
            <tr>
              <th>
                Property
              </th>
              <th>
                Value
              </th>
              <th>
                Requirements
              </th>
            </tr>
            <tr>
              <td>
                `@@dispose`
              </td>
              <td>
                A function.
              </td>
              <td>
                <p>Invoking this method notifies the <em>Disposable</em> object that the caller does not intend to continue to use this object. This method should perform any necessary logic to perform explicit clean-up of the resource including, but not limited to, file system handles, streams, host objects, etc. When an exception is thrown from this method, it typically means that the resource could not be explicitly freed.</p>
                <p>If called more than once on the same object, the function should not throw an exception. However, this requirement is not enforced.</p>
<<<<<<< HEAD
                <p>When using a <em>Disposable</em> object, it is good practice to create the instance with a |UsingDeclaration| or |UsingStatement|, as the resource will be automatically disposed when the |Block|, |Script|, or |Module| containing the statement has been evaluated.</p>
=======
                <p>When using a <em>Disposable</em> object, it is good practice to create the instance with a `using` declaration, as the resource will be automatically disposed when the |Block| or |Module| immediately containing the declaration has been evaluated.</p>
>>>>>>> 13b77e2c
              </td>
            </tr>
            </tbody>
          </table>
        </emu-table>
      </emu-clause>

      <emu-clause id="sec-asyncdisposable-interface">
        <h1>The <em>AsyncDisposable</em> Interface</h1>
        <p>The <em>AsyncDisposable</em> interface includes the property described in <emu-xref href="#table-asyncdisposable-interface-required-properties"></emu-xref>:</p>
        <emu-table id="table-asyncdisposable-interface-required-properties" caption="&lt;em&gt;AsyncDisposable&lt;/em&gt; Interface Required Properties">
          <table>
            <tbody>
            <tr>
              <th>
                Property
              </th>
              <th>
                Value
              </th>
              <th>
                Requirements
              </th>
            </tr>
            <tr>
              <td>
                `@@asyncDispose`
              </td>
              <td>
                A function that returns a promise.
              </td>
              <td>
                <p>Invoking this method notifies the <em>AsyncDisposable</em> object that the caller does not intend to continue to use this object. This method should perform any necessary logic to perform explicit clean-up of the resource including, but not limited to, file system handles, streams, host objects, etc. When an exception is thrown from this method, it typically means that the resource could not be explicitly freed. An <em>AsyncDisposable</em> object is not considered "disposed" until the resulting Promise has been fulfilled.</p>
                <p>If called more than once on the same object, the function should not throw an exception. However, this requirement is not enforced.</p>
<<<<<<< HEAD
                <p>When using an <em>AsyncDisposable</em> object, it is good practice to create the instance with a |UsingStatement|, as the resource will be automatically disposed when the |Block|, |Script|, or |Module| containing the statement has been evaluated.</p>
=======
                <p>When using an <em>AsyncDisposable</em> object, it is good practice to create the instance with a `using await` declaration, as the resource will be automatically disposed when the |Block| or |Module| containing the declaration has been evaluated.</p>
>>>>>>> 13b77e2c
              </td>
            </tr>
            </tbody>
          </table>
        </emu-table>
      </emu-clause>
    </emu-clause>
  </emu-clause>
  </ins>

  <ins class="block">
  <emu-clause id="sec-disposablestack-objects">
    <h1>DisposableStack Objects</h1>
    <p>A DisposableStack is an object that can be used to contain one or more resources that should be disposed together.</p>
    <p>Any DisposableStack object is in one of two mutually exclusive states: <em>disposed</em> or <em>pending</em>:</p>
    <ul>
      <li>A disposable stack `d` is pending if `d[Symbol.dispose]()` has yet to be invoked for `d`.</li>
      <li>A disposable stack `d` is disposed if `d[Symbol.dispose]()` has already been invoked once for `d`.</li>
    </ul>

    <emu-clause id="sec-disposablestack-constructor">
      <h1>The DisposableStack Constructor</h1>
      <p>The DisposableStack constructor:</p>
      <ul>
        <li>is <dfn>%DisposableStack%</dfn>.</li>
        <li>is the initial value of the *"DisposableStack"* property of the global object.</li>
        <li>creates and initializes a new DisposableStack when called as a constructor.</li>
        <li>is not intended to be called as a function and will throw an exception when called in that manner.</li>
        <li>may be used as the value in an `extends` clause of a class definition. Subclass constructors that intend to inherit the specified DisposableStack behaviour must include a `super` call to the DisposableStack constructor to create and initialize the subclass instance with the internal state necessary to support the `DisposableStack` and `DisposableStack.prototype` built-in methods.</li>
      </ul>

      <emu-clause id="sec-disposablestack">
        <h1>DisposableStack ( )</h1>
        <p>When the `DisposableStack` function is called, the following steps are taken:</p>
        <emu-alg>
          1. If NewTarget is *undefined*, throw a *TypeError* exception.
          1. Let _disposableStack_ be ? OrdinaryCreateFromConstructor(NewTarget, *"%DisposableStack.prototype%"*, &laquo; [[DisposableState]], [[DisposableResourceStack]], [[BoundDispose]] &raquo;).
          1. Set _disposableStack_.[[DisposableState]] to ~pending~.
          1. Set _disposableStack_.[[DisposableResourceStack]] to a new empty List.
          1. Set _disposableStack_.[[BoundDispose]] to *undefined*.
          1. Return _disposableStack_.
        </emu-alg>
      </emu-clause>
    </emu-clause>

    <emu-clause id="sec-properties-of-the-disposablestack-constructor">
      <h1>Properties of the DisposableStack Constructor</h1>
      <p>The DisposableStack constructor:</p>
      <ul>
        <li>Has a [[Prototype]] internal slot whose value is %Function.prototype%.</li>
      </ul>

      <!--
      NOTE: If we decide not to support @@species, the following clause should be removed:
      -->
      <emu-clause id="sec-get-disposablestack-@@species">
        <h1>get DisposableStack [ @@species ]</h1>
        <p>`DisposableStack[@@species]` is an accessor property whose set accessor function is *undefined*. Its get accessor function performs the following steps:</p>
        <emu-alg>
          1. Return the *this* value.
        </emu-alg>
        <p>The value of the *"name"* property of this function is *"get [Symbol.species]"*.</p>
      </emu-clause>
    </emu-clause>

    <emu-clause id="sec-properties-of-the-disposablestack-prototype-object">
      <h1>Properties of the DisposableStack Prototype Object</h1>
      <p>The <dfn>DisposableStack prototype object</dfn>:</p>
      <ul>
        <li>is <dfn>%DisposableStack.prototype%</dfn>.</li>
        <li>has a [[Prototype]] internal slot whose value is %Object.prototype%.</li>
        <li>is an ordinary object.</li>
        <li>does not have a [[DisposableState]] internal slot or any of the other internal slots of DisposableStack instances.</li>
      </ul>

      <emu-clause id="sec-get-disposablestack.prototype.dispose">
        <h1>get DisposableStack.prototype.dispose</h1>
        <p>`DisposableStack.prototype.dispose` is an accessor property whose set accessor function is *undefined*. Its get accessor function performs the following steps:</p>
        <emu-alg>
          1. Let _disposableStack_ be the *this* value.
          1. Perform ? RequireInternalSlot(_disposableStack_, [[DisposableState]]).
          1. If _disposableStack_.[[BoundDispose]] is *undefined*, then
            1. Let _dispose_ be GetMethod(_disposableStack_, @@dispose).
            1. If _dispose_ is *undefined*, throw a *TypeError* exception.
            1. Let _F_ be a new built-in function object as defined in <emu-xref href="#sec-disposablestack-dispose-functions"></emu-xref>.
            1. Set _F_.[[DisposableStack]] to _disposableStack_.
            1. Set _F_.[[DisposeMethod]] to _dispose_.
            1. Set _disposableStack_.[[BoundDispose]] to _F_.
          1. Return _disposableStack_.[[BoundDispose]].
        </emu-alg>

        <emu-clause id="sec-disposablestack-dispose-functions">
          <h1>DisposableStack Dispose Functions</h1>
          <p>A <dfn>DisposableStack dispose function</dfn> is an anonymous built-in function object that has [[DisposableStack]] and [[DisposeMethod]] internal slots.</p>
          <p>When a DisposableStack dispose function is called, the following steps are taken:</p>
          <emu-alg>
            1. Let _F_ be the active function object.
            1. Let _disposableStack_ be _F_.[[DisposableStack]].
            1. Let _dispose_ be _F_.[[DisposeMethod]].
            1. Assert: Type(_disposableStack_) is Object and _disposableStack_ has a [[DisposableState]] internal slot.
            1. Assert: IsCallable(_dispose_) is *true*.
            1. Return Call(_dispose_, _disposableStack_, &laquo; &raquo;).
          </emu-alg>
        </emu-clause>
      </emu-clause>

      <emu-clause id="sec-disposablestack.prototype.use">
        <h1>DisposableStack.prototype.use( _value_ [, _onDispose_ ] )</h1>
        <p>When the `use` function is called with one or two arguments, the following steps are taken:</p>
        <emu-note>
          <p>The _onDispose_ argument is optional. If it is not provided, *undefined* is used.</p>
        </emu-note>
        <emu-alg>
          1. Let _disposableStack_ be the *this* value.
          1. Perform ? RequireInternalSlot(_disposableStack_, [[DisposableState]]).
          1. If _disposableStack_.[[DisposableState]] is ~disposed~, throw a *ReferenceError* exception.
          1. If _onDispose_ is not *undefined*, then
            1. If IsCallable(_onDispose_) is *false*, throw a *TypeError* exception.
            1. Let _F_ be a new built-in function object as defined in <emu-xref href="#sec-disposablestack-callback-functions"></emu-xref>.
            1. Set _F_.[[Argument]] to _value_.
            1. Set _F_.[[OnDisposeCallback]] to _onDispose_.
            1. Perform ? AddDisposableResource(_disposableStack_, *undefined*, ~sync-dispose~, _F_).
          1. Else, if _value_ is neither *null* nor *undefined*, then
            1. If Type(_value_) is not Object, throw a *TypeError* exception.
            1. Let _method_ be GetDisposeMethod(_value_, ~sync-dispose~).
            1. If _method_ is *undefined*, then
              1. If IsCallable(_value_) is *true*, then
                1. Perform ? AddDisposableResource(_disposableStack_, *undefined*, ~sync-dispose~, _value_).
              1. Else,
                1. Throw a *TypeError* exception.
            1. Else,
              1. Perform ? AddDisposableResource(_disposableStack_, _value_, ~sync-dispose~, _method_).
          1. Return _value_.
        </emu-alg>

        <emu-clause id="sec-disposablestack-callback-functions">
          <h1>DisposableStack Callback Functions</h1>
          <p>A <dfn>DisposableStack callback function</dfn> is an anonymous built-in function object that has [[Argument]] and [[OnDisposeCallback]] internal slots.</p>
          <p>When a DisposableStack callback function is called, the following steps are taken:</p>
          <emu-alg>
            1. Let _F_ be the active function object.
            1. Assert: IsCallable(_F_.[[OnDisposeCallback]]) is *true*.
            1. Return Call(_F_.[[OnDisposeCallback]], *undefined*, &laquo; _F_.[[Argument]] &raquo;).
          </emu-alg>
        </emu-clause>
      </emu-clause>

      <emu-clause id="sec-disposablestack.prototype.move">
        <h1>DisposableStack.prototype.move()</h1>
        <p>When the `move` function is called, the following steps are taken:</p>
        <emu-alg>
          1. Let _disposableStack_ be the *this* value.
          1. Perform ? RequireInternalSlot(_disposableStack_, [[DisposableState]]).
          1. If _disposableStack_.[[DisposableState]] is ~disposed~, throw a *ReferenceError* exception.
          <!--
          NOTE: If we decide not to support @@species, the following steps should be removed:
          -->
          1. Let _C_ be ? SpeciesConstructor(_disposableStack_, %DisposableStack%).
          1. Assert: IsConstructor(_C_) is *true*.
          1. Let _newDisposableStack_ be ? Construct(_C_, &laquo; &raquo;).
          1. Perform ? RequireInternalSlot(_newDisposableStack_, [[DisposableState]]).
          1. If _newDisposableStack_.[[DisposableState]] is not ~pending~, throw a *TypeError* exception.
          1. Append each element of _disposableStack_.[[DisposableResourceStack]] to _newDisposableStack_.[[DisposableResourceStack]].
          <!--
          NOTE: If we decide not to support @@species, we can use these steps instead:

          1. Let _newDisposableStack_ be ? OrdinaryCreateFromConstructor(%DisposableStack%, *"%DisposableStack.prototype%"*, &laquo; [[DisposableState]], [[DisposableResourceStack]], [[BoundDispose]] &raquo;).
          1. Set _newDisposableStack_.[[DisposableState]] to ~pending~.
          1. Set _newDisposableStack_.[[DisposableResourceStack]] to _disposableStack_.[[DisposableResourceStack]].
          1. Set _newDisposableStack_.[[BoundDispose]] to *undefined*.
          -->
          1. Set _disposableStack_.[[DisposableResourceStack]] to a new empty List.
          1. Return _newDisposableStack_.
        </emu-alg>
      </emu-clause>

      <emu-clause id="sec-disposablestack.prototype-@@dispose">
        <h1>DisposableStack.prototype [ @@dispose ] ()</h1>
        <p>When the `@@dispose` method is called, the following steps are taken:</p>
        <emu-alg>
          1. Let _disposableStack_ be the *this* value.
          1. Perform ? RequireInternalSlot(_disposableStack_, [[DisposableState]]).
          1. If _disposableStack_.[[DisposableState]] is ~disposed~, return *undefined*.
          1. Set _disposableStack_.[[DisposableState]] to ~disposed~.
          1. Return DisposeResources(_disposableStack_, NormalCompletion(*undefined*)).
        </emu-alg>
        <p>The value of the *"name"* property of this function is *"[Symbol.dispose]"*.</p>
      </emu-clause>

      <emu-clause id="sec-disposablestack.prototype-@@toStringTag">
        <h1>DisposableStack.prototype [ @@toStringTag ]</h1>
        <p>The initial value of the `@@toStringTag` property is the String value *"DisposableStack"*.</p>
        <p>This property has the attributes { [[Writable]]: *false*, [[Enumerable]]: *false*, [[Configurable]]: *true* }.</p>
      </emu-clause>
    </emu-clause>

    <emu-clause id="sec-properties-of-disposablestack-instances">
      <h1>Properties of DisposableStack Instances</h1>
      <p>DisposableStack instances are ordinary objects that inherit properties from the DisposableStack prototype object (the intrinsic %DisposableStack.prototype%). DisposableStack instances are initially created with internal slots described in <emu-xref href="#table-internal-slots-of-disposablestack-instances"></emu-xref>.</p>
      <emu-table id="table-internal-slots-of-disposablestack-instances" caption="Internal Slots of DisposableStack Instances">
        <table>
          <tbody>
          <tr>
            <th>
              Internal Slot
            </th>
            <th>
              Description
            </th>
          </tr>
          <tr>
            <td>
              [[DisposableState]]
            </td>
            <td>
              One of ~pending~ or ~disposed~. Governs how a disposable stack will react to incoming calls to its `@@dispose` method.
            </td>
          </tr>
          <tr>
            <td>
              [[DisposableResourceStack]]
            </td>
            <td>
              A List of DisposableResource Records.
            </td>
          </tr>
          <tr>
            <td>
              [[BoundDispose]]
            </td>
            <td>
              Either *undefined* or a function object that caches the function returned by the `DisposableStack.prototype.dispose` accessor (<emu-xref href="#sec-get-disposablestack.prototype.dispose"></emu-xref>).
            </td>
          </tr>
          </tbody>
        </table>
      </emu-table>
    </emu-clause>
  </emu-clause>
  </ins>

  <ins class="block">
  <emu-clause id="sec-asyncdisposablestack-objects">
    <h1>AsyncDisposableStack Objects</h1>
    <p>An AsyncDisposableStack is an object that can be used to contain one or more resources that should be asynchronously disposed together.</p>
    <p>Any AsyncDisposableStack object is in one of two mutually exclusive states: <em>disposed</em> or <em>pending</em>:</p>
    <ul>
      <li>An async-disposable stack `d` is pending if `d[Symbol.asyncDispose]()` has yet to be invoked for `d`.</li>
      <li>An async-disposable stack `d` is disposed if `d[Symbol.asyncDispose]()` has already been invoked once for `d`.</li>
    </ul>

    <emu-clause id="sec-asyncdisposablestack-constructor">
      <h1>The AsyncDisposableStack Constructor</h1>
      <p>The AsyncDisposableStack constructor:</p>
      <ul>
        <li>is <dfn>%AsyncDisposableStack%</dfn>.</li>
        <li>is the initial value of the *"AsyncDisposableStack"* property of the global object.</li>
        <li>creates and initializes a new AsyncDisposableStack when called as a constructor.</li>
        <li>is not intended to be called as a function and will throw an exception when called in that manner.</li>
        <li>may be used as the value in an `extends` clause of a class definition. Subclass constructors that intend to inherit the specified AsyncDisposableStack behaviour must include a `super` call to the AsyncDisposableStack constructor to create and initialize the subclass instance with the internal state necessary to support the `AsyncDisposableStack` and `AsyncDisposableStack.prototype` built-in methods.</li>
      </ul>

      <emu-clause id="sec-asyncdisposablestack">
        <h1>AsyncDisposableStack ( )</h1>
        <p>When the `AsyncDisposableStack` function is called, the following steps are taken:</p>
        <emu-alg>
          1. If NewTarget is *undefined*, throw a *TypeError* exception.
          1. Let _asyncDisposableStack_ be ? OrdinaryCreateFromConstructor(NewTarget, *"%AsyncDisposableStack.prototype%"*, &laquo; [[AsyncDisposableState]], [[DisposableResourceStack]], [[BoundDisposeAsync]] &raquo;).
          1. Set _asyncDisposableStack_.[[AsyncDisposableState]] to ~pending~.
          1. Set _asyncDisposableStack_.[[DisposableResourceStack]] to a new empty List.
          1. Set _asyncDisposableStack_.[[BoundDisposeAsync]] to *undefined*.
          1. Return _asyncDisposableStack_.
        </emu-alg>
      </emu-clause>
    </emu-clause>

    <emu-clause id="sec-properties-of-the-asyncdisposablestack-constructor">
      <h1>Properties of the AsyncDisposableStack Constructor</h1>
      <p>The AsyncDisposableStack constructor:</p>
      <ul>
        <li>Has a [[Prototype]] internal slot whose value is %Function.prototype%.</li>
      </ul>

      <!--
      NOTE: If we decide not to support @@species, the following clause should be removed:
      -->
      <emu-clause id="sec-get-asyncdisposablestack-@@species">
        <h1>get AsyncDisposableStack [ @@species ]</h1>
        <p>`AsyncDisposableStack[@@species]` is an accessor property whose set accessor function is *undefined*. Its get accessor function performs the following steps:</p>
        <emu-alg>
          1. Return the *this* value.
        </emu-alg>
        <p>The value of the *"name"* property of this function is *"get [Symbol.species]"*.</p>
      </emu-clause>
    </emu-clause>

    <emu-clause id="sec-properties-of-the-asyncdisposablestack-prototype-object">
      <h1>Properties of the AsyncDisposableStack Prototype Object</h1>
      <p>The <dfn>AsyncDisposableStack prototype object</dfn>:</p>
      <ul>
        <li>is <dfn>%AsyncDisposableStack.prototype%</dfn>.</li>
        <li>has a [[Prototype]] internal slot whose value is %Object.prototype%.</li>
        <li>is an ordinary object.</li>
        <li>does not have an [[AsyncDisposableState]] internal slot or any of the other internal slots of AsyncDisposableStack instances.</li>
      </ul>

      <emu-clause id="sec-get-asyncdisposablestack.prototype.disposeAsync">
        <h1>get AsyncDisposableStack.prototype.disposeAsync</h1>
        <p>`AsyncDisposableStack.prototype.disposeAsync` is an accessor property whose set accessor function is *undefined*. Its get accessor function performs the following steps:</p>
        <emu-alg>
          1. Let _asyncDisposableStack_ be the *this* value.
          1. Perform ? RequireInternalSlot(_asyncDisposableStack_, [[AsyncDisposableState]]).
          1. If _asyncDisposableStack_.[[BoundDisposeAsync]] is *undefined*, then
            1. Let _disposeAsync_ be GetMethod(_asyncDisposableStack_, @@asyncDispose).
            1. If _disposeAsync_ is *undefined*, throw a *TypeError* exception.
            1. Let _F_ be a new built-in function object as defined in <emu-xref href="#sec-asyncdisposablestack-dispose-functions"></emu-xref>.
            1. Set _F_.[[AsyncDisposableStack]] to _asyncDisposableStack_.
            1. Set _F_.[[DisposeAsyncMethod]] to _disposeAsync_.
            1. Set _asyncDisposableStack_.[[BoundDisposeAsync]] to _F_.
          1. Return _asyncDisposableStack_.[[BoundDisposeAsync]].
        </emu-alg>

        <emu-clause id="sec-asyncdisposablestack-dispose-functions">
          <h1>AsyncDisposableStack Dispose Functions</h1>
          <p>An AsyncDisposableStack dispose function is an anonymous built-in function that has [[AsyncDisposableStack]] and [[DisposeAsyncMethod]] internal slots.</p>
          <p>When an AsyncDisposableStack dispose function is called, the following steps are taken:</p>
          <emu-alg>
            1. Let _F_ be the active function object.
            1. Let _asyncDisposableStack_ be _F_.[[AsyncDisposableStack]].
            1. Let _disposeAsync_ be _F_.[[DisposeAsyncMethod]].
            1. Assert: Type(_asyncDisposableStack_) is Object and _asyncDisposableStack_ has an [[AsyncDisposableState]] internal slot.
            1. Assert: IsCallable(_disposeAsync_) is *true*.
            1. Return Call(_disposeAsync_, _asyncDisposableStack_, &laquo; &raquo;).
          </emu-alg>
        </emu-clause>
      </emu-clause>

      <emu-clause id="sec-asyncdisposablestack.prototype.use">
        <h1>AsyncDisposableStack.prototype.use( _value_ [, _onDisposeAsync_ ] )</h1>
        <p>When the `use` function is called with one or two arguments, the following steps are taken:</p>
        <emu-note>
          <p>The _onDisposeAsync_ argument is optional. If it is not provided, *undefined* is used.</p>
        </emu-note>
        <emu-alg>
          1. Let _asyncDisposableStack_ be the *this* value.
          1. Perform ? RequireInternalSlot(_asyncDisposableStack_, [[AsyncDisposableState]]).
          1. If _asyncDisposableStack_.[[AsyncDisposableState]] is ~disposed~, throw a *ReferenceError* exception.
          1. If _onDisposeAsync_ is not *undefined*, then
            1. If IsCallable(_onDisposeAsync_) is *false*, throw a *TypeError* exception.
            1. Let _F_ be a new built-in function object as defined in <emu-xref href="#sec-asyncdisposablestack-callback-functions"></emu-xref>.
            1. Set _F_.[[Argument]] to _value_.
            1. Set _F_.[[OnDisposeAsyncCallback]] to _onDisposeAsync_.
            1. Perform ? AddDisposableResource(_asyncDisposableStack_, *undefined*, ~async-dispose~, _F_).
          1. Else, if _value_ is neither *null* nor *undefined*, then
            1. If Type(_value_) is not Object, throw a *TypeError* exception.
            1. Let _method_ be GetDisposeMethod(_value_, ~async-dispose~).
            1. If _method_ is *undefined*, then
              1. If IsCallable(_value_) is *true*, then
                1. Perform ? AddDisposableResource(_disposableStack_, *undefined*, ~async-dispose~, _value_).
              1. Else,
                1. Throw a *TypeError* exception.
            1. Else,
              1. Perform ? AddDisposableResource(_disposableStack_, _value_, ~async-dispose~, _method_).
          1. Return _value_.
        </emu-alg>

        <emu-clause id="sec-asyncdisposablestack-callback-functions">
          <h1>AsyncDisposableStack Callback Functions</h1>
          <p>An AsyncDisposableStack callback function is an anonymous built-in function that has [[Argument]] and [[OnDisposeAsyncCallback]] internal slots.</p>
          <p>When an AsyncDisposableStack callback function is called, the following steps are taken:</p>
          <emu-alg>
            1. Let _F_ be the active function object.
            1. Assert: IsCallable(_F_.[[OnDisposeAsyncCallback]]) is *true*.
            1. Return Call(_F_.[[OnDisposeAsyncCallback]], *undefined*, &laquo; _F_.[[Argument]] &raquo;).
          </emu-alg>
        </emu-clause>
      </emu-clause>

      <emu-clause id="sec-asyncdisposablestack.prototype.move">
        <h1>AsyncDisposableStack.prototype.move()</h1>
        <p>When the `move` function is called, the following steps are taken:</p>
        <emu-alg>
          1. Let _asyncDisposableStack_ be the *this* value.
          1. Perform ? RequireInternalSlot(_asyncDisposableStack_, [[AsyncDisposableState]]).
          1. If _asyncDisposableStack_.[[AsyncDisposableState]] is ~disposed~, throw a *ReferenceError* exception.
          <!--
          NOTE: If we decide not to support @@species, the following steps should be removed:
          -->
          1. Let _C_ be ? SpeciesConstructor(_asyncDisposableStack_, %AsyncDisposableStack%).
          1. Assert: IsConstructor(_C_) is *true*.
          1. Let _newAsyncDisposableStack_ be ? Construct(_C_, &laquo; &raquo;).
          1. Perform ? RequireInternalSlot(_newAsyncDisposableStack_, [[AsyncDisposableState]]).
          1. If _newAsyncDisposableStack_.[[AsyncDisposableState]] is not ~pending~, throw a *TypeError* exception.
          1. Append each element of _asyncDisposableStack_.[[DisposableResourceStack]] to _newAsyncDisposableStack_.[[DisposableResourceStack]].
          <!--
          NOTE: If we decide not to support @@species, we can use these steps instead:

          1. Let _newAsyncDisposableStack_ be ? OrdinaryCreateFromConstructor(%AsyncDisposableStack, *"%AsyncDisposableStack.prototype%"*, &laquo; [[AsyncDisposableState]], [[DisposableResourceStack]], [[BoundDisposeAsync]] &raquo;).
          1. Set _newAsyncDisposableStack_.[[AsyncDisposableState]] to ~pending~.
          1. Set _newAsyncDisposableStack_.[[DisposableResourceStack]] to _asyncDisposableStack_.[[DisposableResourceStack]].
          1. Set _newAsyncDisposableStack_.[[BoundDisposeAsync]] to *undefined*.
          -->
          1. Set _asyncDisposableStack_.[[DisposableResourceStack]] to a new empty List.
          1. Return _newAsyncDisposableStack_.
        </emu-alg>
      </emu-clause>

      <emu-clause id="sec-asyncdisposablestack.prototype-@@asyncDispose">
        <h1>AsyncDisposableStack.prototype [ @@asyncDispose ] ()</h1>
        <p>When the `@@asyncDispose` method is called, the following steps are taken:</p>
        <emu-alg>
          1. Let _asyncDisposableStack_ be the *this* value.
          1. Let _promiseCapability_ be ! NewPromiseCapability(%Promise%).
          1. If _asyncDisposableStack_ does not have a [[DisposableState]] internal slot, then
            1. Perform ! Call(_promiseCapability_.[[Reject]], *undefined*, &laquo; a newly created *TypeError* object &raquo;).
            1. Return _promiseCapability_.[[Promise]].
          1. If _asyncDisposableStack_.[[DisposableState]] is ~disposed~, then
            1. Perform ! Call(_promiseCapability_.[[Resolve]], *undefined*, &laquo; *undefined* &raquo;).
            1. Return _promiseCapability_.[[Promise]].
          1. Set _asyncDisposableStack_.[[DisposableState]] to ~disposed~.
          1. Let _result_ be DisposeResources(_asyncDisposableStack_, NormalCompletion(*undefined*)).
          1. IfAbruptRejectPromise(_result_, _promiseCapability_).
          1. Perform ! Call(_promiseCapability_.[[Resolve]], *undefined*, &laquo; _result_ &raquo;).
          1. Return _promiseCapability_.[[Promise]].
        </emu-alg>
        <p>The value of the *"name"* property of this function is *"[Symbol.asyncDispose]"*.</p>
      </emu-clause>

      <emu-clause id="sec-asyncdisposablestack.prototype-@@toStringTag">
        <h1>AsyncDisposableStack.prototype [ @@toStringTag ]</h1>
        <p>The initial value of the `@@toStringTag` property is the String value *"AsyncDisposableStack"*.</p>
        <p>This property has the attributes { [[Writable]]: *false*, [[Enumerable]]: *false*, [[Configurable]]: *true* }.</p>
      </emu-clause>
    </emu-clause>

    <emu-clause id="sec-properties-of-asyncdisposablestack-instances">
      <h1>Properties of AsyncDisposableStack Instances</h1>
      <p>AsyncDisposableStack instances are ordinary objects that inherit properties from the AsyncDisposableStack prototype object (the intrinsic %AsyncDisposableStack.prototype%). AsyncDisposableStack instances are initially created with internal slots described in <emu-xref href="#table-internal-slots-of-asyncdisposablestack-instances"></emu-xref>.</p>
      <emu-table id="table-internal-slots-of-asyncdisposablestack-instances" caption="Internal Slots of AsyncDisposableStack Instances">
        <table>
          <tbody>
          <tr>
            <th>
              Internal Slot
            </th>
            <th>
              Description
            </th>
          </tr>
          <tr>
            <td>
              [[AsyncDisposableState]]
            </td>
            <td>
              One of ~pending~ or ~disposed~. Governs how a disposable stack will react to incoming calls to its `@@asyncDispose` method.
            </td>
          </tr>
          <tr>
            <td>
              [[DisposableResourceStack]]
            </td>
            <td>
              A List of DisposableResource records.
            </td>
          </tr>
          <tr>
            <td>
              [[BoundDisposeAsync]]
            </td>
            <td>
              Either *undefined* or a function object that caches the function returned by the `AsyncDisposableStack.prototype.disposeAsync` accessor (<emu-xref href="#sec-get-asyncdisposablestack.prototype.disposeAsync"></emu-xref>).
            </td>
          </tr>
          </tbody>
        </table>
      </emu-table>
    </emu-clause>
  </emu-clause>
  </ins>

  <emu-clause id="sec-generator-objects">
    <h1>Generator Objects</h1>

    <emu-clause id="sec-generator-abstract-operations">
      <h1>Generator Abstract Operations</h1>

      <emu-clause id="sec-generatorstart" type="abstract operation">
        <h1>
          GeneratorStart (
            _generator_: unknown,
            _generatorBody_: a |FunctionBody| Parse Node or an Abstract Closure with no parameters,
          ): ~unused~
        </h1>
        <dl class="header">
        </dl>
        <emu-alg>
          1. Assert: The value of _generator_.[[GeneratorState]] is *undefined*.
          1. Let _genContext_ be the running execution context.
          1. Set the Generator component of _genContext_ to _generator_.
          1. [fence-effects="user-code"] Set the code evaluation state of _genContext_ such that when evaluation is resumed for that execution context the following steps will be performed:
            1. If _generatorBody_ is a Parse Node, then
              1. Let _result_ be the result of evaluating _generatorBody_.
            1. Else,
              1. Assert: _generatorBody_ is an Abstract Closure with no parameters.
              1. Let _result_ be _generatorBody_().
            1. Assert: If we return here, the generator either threw an exception or performed either an implicit or explicit return.
            1. Remove _genContext_ from the execution context stack and restore the execution context that is at the top of the execution context stack as the running execution context.
            1. Set _generator_.[[GeneratorState]] to ~completed~.
            1. Once a generator enters the ~completed~ state it never leaves it and its associated execution context is never resumed. Any execution state associated with _generator_ can be discarded at this point.
            1. <ins>Let _env_ be _genContext_'s LexicalEnvironment.</ins>
            1. <ins>Set _result_ to DisposeResources(_env_, _result_).</ins>
            1. If _result_.[[Type]] is ~normal~, let _resultValue_ be *undefined*.
            1. Else if _result_.[[Type]] is ~return~, let _resultValue_ be _result_.[[Value]].
            1. Else,
              1. Assert: _result_.[[Type]] is ~throw~.
              1. Return ? _result_.
            1. Return CreateIterResultObject(_resultValue_, *true*).
          1. Set _generator_.[[GeneratorContext]] to _genContext_.
          1. Set _generator_.[[GeneratorState]] to ~suspendedStart~.
          1. Return ~unused~.
        </emu-alg>
      </emu-clause>
    </emu-clause>
  </emu-clause>

  <emu-clause id="sec-asyncgenerator-objects">
    <h1>AsyncGenerator Objects</h1>

    <emu-clause id="sec-asyncgenerator-abstract-operations">
      <h1>AsyncGenerator Abstract Operations</h1>

      <emu-clause id="sec-asyncgeneratorstart" type="abstract operation">
        <h1>
          AsyncGeneratorStart (
            _generator_: an AsyncGenerator,
            _generatorBody_: a |FunctionBody| Parse Node or an Abstract Closure with no parameters,
          ): ~unused~
        </h1>
        <dl class="header">
        </dl>
        <emu-alg>
          1. Assert: _generator_.[[AsyncGeneratorState]] is *undefined*.
          1. Let _genContext_ be the running execution context.
          1. Set the Generator component of _genContext_ to _generator_.
          1. [fence-effects="user-code"] Set the code evaluation state of _genContext_ such that when evaluation is resumed for that execution context the following steps will be performed:
            1. If _generatorBody_ is a Parse Node, then
              1. Let _result_ be the result of evaluating _generatorBody_.
            1. Else,
              1. Assert: _generatorBody_ is an Abstract Closure with no parameters.
              1. Let _result_ be Completion(_generatorBody_()).
            1. Assert: If we return here, the async generator either threw an exception or performed either an implicit or explicit return.
            1. Remove _genContext_ from the execution context stack and restore the execution context that is at the top of the execution context stack as the running execution context.
            1. Set _generator_.[[AsyncGeneratorState]] to ~completed~.
            1. <ins>Let _env_ be _genContext_'s LexicalEnvironment.</ins>
            1. <ins>Set _result_ to DisposeResources(_env_, _result_).</ins>
            1. If _result_.[[Type]] is ~normal~, set _result_ to NormalCompletion(*undefined*).
            1. If _result_.[[Type]] is ~return~, set _result_ to NormalCompletion(_result_.[[Value]]).
            1. Perform AsyncGeneratorCompleteStep(_generator_, _result_, *true*).
            1. Perform AsyncGeneratorDrainQueue(_generator_).
            1. Return *undefined*.
          1. Set _generator_.[[AsyncGeneratorContext]] to _genContext_.
          1. Set _generator_.[[AsyncGeneratorState]] to ~suspendedStart~.
          1. Set _generator_.[[AsyncGeneratorQueue]] to a new empty List.
          1. Return ~unused~.
        </emu-alg>
      </emu-clause>
    </emu-clause>
  </emu-clause>

  <emu-clause id="sec-async-function-objects">
    <h1>AsyncFunction Objects</h1>

    <emu-clause id="sec-async-functions-abstract-operations">
      <h1>Async Functions Abstract Operations</h1>

      <emu-clause id="sec-asyncblockstart" type="abstract operation">
        <h1>
          AsyncBlockStart (
            _promiseCapability_: a PromiseCapability Record,
            _asyncBody_: a Parse Node,
            _asyncContext_: an execution context,
          ): ~unused~
        </h1>
        <dl class="header">
        </dl>
        <emu-alg>
          1. Assert: _promiseCapability_ is a PromiseCapability Record.
          1. Let _runningContext_ be the running execution context.
          1. [fence-effects="user-code"] Set the code evaluation state of _asyncContext_ such that when evaluation is resumed for that execution context the following steps will be performed:
            1. Let _result_ be the result of evaluating _asyncBody_.
            1. Assert: If we return here, the async function either threw an exception or performed an implicit or explicit return; all awaiting is done.
            1. Remove _asyncContext_ from the execution context stack and restore the execution context that is at the top of the execution context stack as the running execution context.
            1. <ins>Let _env_ be _asyncContext_'s LexicalEnvironment.</ins>
            1. <ins>Set _result_ to DisposeResources(_env_, _result_).</ins>
            1. If _result_.[[Type]] is ~normal~, then
              1. Perform ! Call(_promiseCapability_.[[Resolve]], *undefined*, &laquo; *undefined* &raquo;).
            1. Else if _result_.[[Type]] is ~return~, then
              1. Perform ! Call(_promiseCapability_.[[Resolve]], *undefined*, &laquo; _result_.[[Value]] &raquo;).
            1. Else,
              1. Assert: _result_.[[Type]] is ~throw~.
              1. Perform ! Call(_promiseCapability_.[[Reject]], *undefined*, &laquo; _result_.[[Value]] &raquo;).
            1. [id="step-asyncblockstart-return-undefined"] Return ~unused~.
          1. Push _asyncContext_ onto the execution context stack; _asyncContext_ is now the running execution context.
          1. <emu-meta effects="user-code">Resume the suspended evaluation of _asyncContext_</emu-meta>. Let _result_ be the value returned by the resumed computation.
          1. Assert: When we return here, _asyncContext_ has already been removed from the execution context stack and _runningContext_ is the currently running execution context.
          1. Assert: _result_ is a normal completion with a value of ~unused~. The possible sources of this value are Await or, if the async function doesn't await anything, step <emu-xref href="#step-asyncblockstart-return-undefined"></emu-xref> above.
          1. Return ~unused~.
        </emu-alg>
      </emu-clause>
    </emu-clause>
  </emu-clause>
</emu-clause><|MERGE_RESOLUTION|>--- conflicted
+++ resolved
@@ -166,11 +166,7 @@
                 <ins>`"Symbol.asyncDispose"`</ins>
               </td>
               <td>
-<<<<<<< HEAD
                 <ins>A method that performs explicit resource cleanup on an object. Called by the semantics of the `using await` statement while in an async function, async generator, or the top level of a _Module_.</ins>
-=======
-                <ins>A method that performs explicit resource cleanup on an object. Called by the semantics of the `using await` declaration while in an async function, async generator, or the top level of a _Module_.</ins>
->>>>>>> 13b77e2c
               </td>
             </tr>
             <tr>
@@ -181,11 +177,7 @@
                 <ins>`"Symbol.dispose"`</ins>
               </td>
               <td>
-<<<<<<< HEAD
                 <ins>A method that performs explicit resource cleanup on an object. Called by the semantics of the `using` declaration and `using` statement.</ins>
-=======
-                <ins>A method that performs explicit resource cleanup on an object. Called by the semantics of the `using` declaration.</ins>
->>>>>>> 13b77e2c
               </td>
             </tr>
             </tbody>
@@ -268,11 +260,7 @@
               ~sync-dispose~ or ~async-dispose~.
             </td>
             <td>
-<<<<<<< HEAD
               Indicates whether the resources was added by a `using` declaration or `using` statement (~sync-dispose~) or a `using await` statement (~async-dispose~).
-=======
-              Indicates whether the resources was added by a `using` declaration (~sync-dispose~) or a `using await` declaration (~async-dispose~).
->>>>>>> 13b77e2c
             </td>
           </tr>
           <tr>
@@ -435,7 +423,6 @@
       <emu-alg>
         1. Return the BoundNames of |BindingList|.
       </emu-alg>
-<<<<<<< HEAD
       <ins class="block">
       <emu-grammar>
         UsingDeclaration :
@@ -1449,13 +1436,6 @@
           `for` `(` Expression? `;` Expression? `;` Expression? `)` Statement
           `for` `(` `var` VariableDeclarationList `;` Expression? `;` Expression? `)` Statement
           `for` `(` LexicalDeclaration Expression? `;` Expression? `)` Statement
-=======
-      <ins class="block">
-      <emu-grammar>
-        UsingDeclaration :
-          `using` BindingList `;`
-          `using` `await` BindingList `;`
->>>>>>> 13b77e2c
       </emu-grammar>
       <emu-alg>
         1. Return ContainsUndefinedBreakTarget of |Statement| with argument _labelSet_.
@@ -1609,7 +1589,6 @@
         1. Return &laquo; *"\*default\*"* &raquo;.
       </emu-alg>
       <emu-grammar>
-<<<<<<< HEAD
         ForInOfStatement :
           `for` `(` LeftHandSideExpression `in` Expression `)` Statement
           `for` `(` `var` ForBinding `in` Expression `)` Statement
@@ -1904,101 +1883,6 @@
       <emu-grammar>Catch : `catch` `(` CatchParameter `)` Block</emu-grammar>
       <emu-alg>
         1. Return ContainsUndefinedContinueTarget of |Block| with arguments _iterationSet_ and &laquo; &raquo;.
-=======
-        AsyncFunctionDeclaration : `async` `function` BindingIdentifier `(` FormalParameters `)` `{` AsyncFunctionBody `}`
-      </emu-grammar>
-      <emu-alg>
-        1. Return the BoundNames of |BindingIdentifier|.
-      </emu-alg>
-      <emu-grammar>
-        AsyncFunctionDeclaration : `async` `function` `(` FormalParameters `)` `{` AsyncFunctionBody `}`
-      </emu-grammar>
-      <emu-alg>
-        1. Return &laquo; *"\*default\*"* &raquo;.
-      </emu-alg>
-      <emu-grammar>
-        CoverCallExpressionAndAsyncArrowHead : MemberExpression Arguments
-      </emu-grammar>
-      <emu-alg>
-        1. Let _head_ be the |AsyncArrowHead| that is covered by |CoverCallExpressionAndAsyncArrowHead|.
-        1. Return the BoundNames of _head_.
-      </emu-alg>
-      <emu-grammar>ImportDeclaration : `import` ImportClause FromClause `;`</emu-grammar>
-      <emu-alg>
-        1. Return the BoundNames of |ImportClause|.
-      </emu-alg>
-      <emu-grammar>ImportDeclaration : `import` ModuleSpecifier `;`</emu-grammar>
-      <emu-alg>
-        1. Return a new empty List.
-      </emu-alg>
-      <emu-grammar>ImportClause : ImportedDefaultBinding `,` NameSpaceImport</emu-grammar>
-      <emu-alg>
-        1. Let _names1_ be the BoundNames of |ImportedDefaultBinding|.
-        1. Let _names2_ be the BoundNames of |NameSpaceImport|.
-        1. Return the list-concatenation of _names1_ and _names2_.
-      </emu-alg>
-      <emu-grammar>ImportClause : ImportedDefaultBinding `,` NamedImports</emu-grammar>
-      <emu-alg>
-        1. Let _names1_ be the BoundNames of |ImportedDefaultBinding|.
-        1. Let _names2_ be the BoundNames of |NamedImports|.
-        1. Return the list-concatenation of _names1_ and _names2_.
-      </emu-alg>
-      <emu-grammar>NamedImports : `{` `}`</emu-grammar>
-      <emu-alg>
-        1. Return a new empty List.
-      </emu-alg>
-      <emu-grammar>ImportsList : ImportsList `,` ImportSpecifier</emu-grammar>
-      <emu-alg>
-        1. Let _names1_ be the BoundNames of |ImportsList|.
-        1. Let _names2_ be the BoundNames of |ImportSpecifier|.
-        1. Return the list-concatenation of _names1_ and _names2_.
-      </emu-alg>
-      <emu-grammar>ImportSpecifier : ModuleExportName `as` ImportedBinding</emu-grammar>
-      <emu-alg>
-        1. Return the BoundNames of |ImportedBinding|.
-      </emu-alg>
-      <emu-grammar>
-        ExportDeclaration :
-          `export` ExportFromClause FromClause `;`
-          `export` NamedExports `;`
-      </emu-grammar>
-      <emu-alg>
-        1. Return a new empty List.
-      </emu-alg>
-      <emu-grammar>ExportDeclaration : `export` VariableStatement</emu-grammar>
-      <emu-alg>
-        1. Return the BoundNames of |VariableStatement|.
-      </emu-alg>
-      <emu-grammar>ExportDeclaration : `export` Declaration</emu-grammar>
-      <emu-alg>
-        1. Return the BoundNames of |Declaration|.
-      </emu-alg>
-      <emu-grammar>ExportDeclaration : `export` `default` HoistableDeclaration</emu-grammar>
-      <emu-alg>
-        1. Let _declarationNames_ be the BoundNames of |HoistableDeclaration|.
-        1. If _declarationNames_ does not include the element *"\*default\*"*, append *"\*default\*"* to _declarationNames_.
-        1. Return _declarationNames_.
-      </emu-alg>
-      <emu-grammar>ExportDeclaration : `export` `default` ClassDeclaration</emu-grammar>
-      <emu-alg>
-        1. Let _declarationNames_ be the BoundNames of |ClassDeclaration|.
-        1. If _declarationNames_ does not include the element *"\*default\*"*, append *"\*default\*"* to _declarationNames_.
-        1. Return _declarationNames_.
-      </emu-alg>
-      <emu-grammar>ExportDeclaration : `export` `default` AssignmentExpression `;`</emu-grammar>
-      <emu-alg>
-        1. Return &laquo; *"\*default\*"* &raquo;.
-      </emu-alg>
-    </emu-clause>
-
-    <emu-clause id="sec-static-semantics-isconstantdeclaration" oldids="sec-let-and-const-declarations-static-semantics-isconstantdeclaration,sec-function-definitions-static-semantics-isconstantdeclaration,sec-generator-function-definitions-static-semantics-isconstantdeclaration,sec-async-generator-function-definitions-static-semantics-isconstantdeclaration,sec-class-definitions-static-semantics-isconstantdeclaration,sec-async-function-definitions-static-semantics-IsConstantDeclaration,sec-exports-static-semantics-isconstantdeclaration" type="sdo">
-      <h1>Static Semantics: IsConstantDeclaration ( ): a Boolean</h1>
-      <dl class="header">
-      </dl>
-      <emu-grammar>LexicalDeclaration : LetOrConst BindingList `;`</emu-grammar>
-      <emu-alg>
-        1. Return IsConstantDeclaration of |LetOrConst|.
->>>>>>> 13b77e2c
       </emu-alg>
       <ins class="block">
       <emu-grammar>LexicalDeclaration : UsingDeclaration</emu-grammar>
@@ -2015,7 +1899,6 @@
         1. Return *true*.
       </emu-alg>
       <emu-grammar>
-<<<<<<< HEAD
         UsingStatement :
           `using` `(` `const` BindingList `)` Block
           `using` `await` `(` `const` BindingList `)` Block
@@ -2044,50 +1927,10 @@
         ModuleItem :
           ImportDeclaration
           ExportDeclaration
-=======
-        FunctionDeclaration :
-          `function` BindingIdentifier `(` FormalParameters `)` `{` FunctionBody `}`
-          `function` `(` FormalParameters `)` `{` FunctionBody `}`
-
-        GeneratorDeclaration :
-          `function` `*` BindingIdentifier `(` FormalParameters `)` `{` GeneratorBody `}`
-          `function` `*` `(` FormalParameters `)` `{` GeneratorBody `}`
-
-        AsyncGeneratorDeclaration :
-          `async` `function` `*` BindingIdentifier `(` FormalParameters `)` `{` AsyncGeneratorBody `}`
-          `async` `function` `*` `(` FormalParameters `)` `{` AsyncGeneratorBody `}`
-
-        AsyncFunctionDeclaration :
-          `async` `function` BindingIdentifier `(` FormalParameters `)` `{` AsyncFunctionBody `}`
-          `async` `function` `(` FormalParameters `)` `{` AsyncFunctionBody `}`
       </emu-grammar>
       <emu-alg>
         1. Return *false*.
       </emu-alg>
-      <emu-grammar>
-        ClassDeclaration :
-          `class` BindingIdentifier ClassTail
-          `class` ClassTail
-      </emu-grammar>
-      <emu-alg>
-        1. Return *false*.
-      </emu-alg>
-      <emu-grammar>
-        ExportDeclaration :
-          `export` ExportFromClause FromClause `;`
-          `export` NamedExports `;`
-          `export` `default` AssignmentExpression `;`
->>>>>>> 13b77e2c
-      </emu-grammar>
-      <emu-alg>
-        1. Return *false*.
-      </emu-alg>
-<<<<<<< HEAD
-=======
-      <emu-note>
-        <p>It is not necessary to treat `export default` |AssignmentExpression| as a constant declaration because there is no syntax that permits assignment to the internal bound name used to reference a module's default object.</p>
-      </emu-note>
->>>>>>> 13b77e2c
     </emu-clause>
   </emu-clause>
 
@@ -2325,11 +2168,7 @@
               InitializeBinding(N, V<ins>, _hint_</ins>)
             </td>
             <td>
-<<<<<<< HEAD
               Set the value of an already existing but uninitialized binding in an Environment Record. The String value _N_ is the text of the bound name. _V_ is the value for the binding and is a value of any ECMAScript language type. <ins>_hint_ indicates whether the binding came from a `using` declaration or `using` statement (~sync-dispose~), a `using await` statement (~async-dispose~), or a regular variable declaration (~normal~).</ins>
-=======
-              Set the value of an already existing but uninitialized binding in an Environment Record. The String value _N_ is the text of the bound name. _V_ is the value for the binding and is a value of any ECMAScript language type. <ins>_hint_ indicates whether the binding came from a `using` declaration (~sync-dispose~), a `using await` declaration (~async-dispose~), or a regular variable declaration (~normal~).</ins>
->>>>>>> 13b77e2c
             </td>
           </tr>
           <tr>
@@ -2387,11 +2226,7 @@
       <emu-clause id="sec-declarative-environment-records">
         <h1>Declarative Environment Records</h1>
         <p>Each <dfn>declarative Environment Record</dfn> is associated with an ECMAScript program scope containing variable, constant, let, class, module, import, and/or function declarations. A declarative Environment Record binds the set of identifiers defined by the declarations contained within its scope.</p>
-<<<<<<< HEAD
         <p><ins>Every declarative Environment Record also has a [[DisposableResourceStack]] field, which is a List of DisposableResource Records. This list is a stack of resources tracked by |UsingDeclaration| and |UsingStatement| that must be disposed when the Evaluation step that constructed the Environment Record has completed.</ins></p>
-=======
-        <p><ins>Every declarative Environment Record also has a [[DisposableResourceStack]] field, which is a List of DisposableResource Records. This list is a stack of resources tracked by the `using` and `using await` declarations that must be disposed when the Evaluation step that constructed the Environment Record has completed.</ins></p>
->>>>>>> 13b77e2c
         <p>The behaviour of the concrete specification methods for declarative Environment Records is defined by the following algorithms.</p>
 
         <emu-clause id="sec-declarative-environment-records-initializebinding-n-v" type="concrete method">
@@ -2485,7 +2320,6 @@
 
 <emu-clause id="sec-ecmascript-language-statements-and-declarations">
   <h1>ECMAScript Language: Statements and Declarations</h1>
-<<<<<<< HEAD
   <h2>Syntax</h2>
   <emu-grammar type="definition">
     Statement[Yield, Await, Return] :
@@ -2520,8 +2354,6 @@
       IterationStatement[?Yield, ?Await, ?Return]
       SwitchStatement[?Yield, ?Await, ?Return]
   </emu-grammar>
-=======
->>>>>>> 13b77e2c
 
   <emu-clause id="sec-block">
     <h1>Block</h1>
@@ -2560,12 +2392,7 @@
 
         <ins>
         UsingDeclaration[In, Yield, Await] :
-<<<<<<< HEAD
-          `using` [no LineTerminator here] `const` BindingList[?In, ?Yield, ?Await, +Using] `;`
-=======
           `using` [no LineTerminator here] BindingList[?In, ?Yield, ?Await, +Using] `;`
-          [+Await] `using` [no LineTerminator here] `await` BindingList[?In, ?Yield, +Await, +Using] `;`
->>>>>>> 13b77e2c
         </ins>
 
         BindingList[In, Yield, Await, <ins>Using</ins>] :
@@ -2590,10 +2417,6 @@
         <emu-grammar>
           UsingDeclaration :
             `using` BindingList `;`
-<<<<<<< HEAD
-=======
-            `using` `await` BindingList `;`
->>>>>>> 13b77e2c
         </emu-grammar>
         <ul>
           <li>
@@ -2624,11 +2447,7 @@
         <h1>Runtime Semantics: Evaluation</h1>
         <emu-grammar>LexicalDeclaration : LetOrConst BindingList `;`</emu-grammar>
         <emu-alg>
-<<<<<<< HEAD
           1. Let _next_ be the result of <del>evaluating |BindingList|</del><ins>BindingEvaluation for |BindingList| with parameter ~normal~</ins>.
-=======
-          1. Let _next_ be the result of <del>evaluating |BindingList|</del><ins>BindingEvaluation of |BindingList| with parameter ~normal~</ins>.
->>>>>>> 13b77e2c
           1. ReturnIfAbrupt(_next_).
           1. Return ~empty~.
         </emu-alg>
@@ -2640,15 +2459,6 @@
           1. ReturnIfAbrupt(_next_).
           1. Return ~empty~.
         </emu-alg>
-<<<<<<< HEAD
-=======
-        <emu-grammar>UsingDeclaration : `using` `await` BindingList `;`</emu-grammar>
-        <emu-alg>
-          1. Let _next_ be BindingEvaluation of |BindingList| with parameter ~async-dispose~.
-          1. ReturnIfAbrupt(_next_).
-          1. Return ~empty~.
-        </emu-alg>
->>>>>>> 13b77e2c
         </ins>
 
         <del class="block">
@@ -2690,11 +2500,6 @@
       </emu-clause>
 
       <ins class="block">
-<<<<<<< HEAD
-      <emu-clause id="sec-let-and-const-declarations-runtime-semantics-bindingevaluation" aoid="BindingEvaluation" type="sdo">
-        <h1>Runtime Semantics: BindingEvaluation</h1>
-        <p>With parameter _hint_ (either ~normal~, ~sync-dispose~, or ~async-dispose~).</p>
-=======
       <emu-clause id="sec-let-and-const-declarations-runtime-semantics-bindingevaluation" type="sdo">
         <h1>
           Runtime Semantics: BindingEvaluation (
@@ -2703,7 +2508,6 @@
         </h1>
         <dl class="header">
         </dl>
->>>>>>> 13b77e2c
         <emu-grammar>BindingList : BindingList `,` LexicalBinding</emu-grammar>
         <emu-alg>
           1. Perform ? BindingEvaluation of |BindingList| with parameter _hint_.
@@ -2812,7 +2616,6 @@
     </emu-clause>
   </emu-clause>
 
-<<<<<<< HEAD
   <emu-clause id="sec-expression-statement">
     <h1>Expression Statement</h1>
     <h2>Syntax</h2>
@@ -2857,8 +2660,6 @@
     </emu-clause>
   </emu-clause>
 
-=======
->>>>>>> 13b77e2c
   <emu-clause id="sec-iteration-statements">
     <h1>Iteration Statements</h1>
 
@@ -2990,12 +2791,7 @@
 
         ForDeclaration[Yield, Await, <ins>Using</ins>] :
           LetOrConst ForBinding[?Yield, ?Await, <ins>~Using</ins>]
-<<<<<<< HEAD
-          <ins>[+Using] `using` [no LineTerminator here] `const` ForBinding[?Yield, ?Await, +Using]</ins>
-=======
           <ins>[+Using] `using` [no LineTerminator here] ForBinding[?Yield, ?Await, +Using]</ins>
-          <ins>[+Using, +Await] `using` [no LineTerminator here] `await` ForBinding[?Yield, ?Await, +Using]</ins>
->>>>>>> 13b77e2c
 
         ForBinding[Yield, Await, <ins>Using</ins>] :
           BindingIdentifier[?Yield, ?Await]
@@ -3420,11 +3216,7 @@
       </emu-note>
       <ins class="block">
       <emu-note>
-<<<<<<< HEAD
         <p>A `using` declaration that precedes a call in the same |Block|, |CaseBlock|, |ForStatement|, |ForInOfStatement|, |FunctionBody|, |GeneratorBody|, |AsyncGeneratorBody|, |AsyncFunctionBody|, or |ClassStaticBlockBody| prevents that call from being a possible tail position call.</p>
-=======
-        <p>A `using` or `using await` declaration that precedes a call in the same |Block|, |CaseBlock|, |ForStatement|, |ForInOfStatement|, |FunctionBody|, |GeneratorBody|, |AsyncGeneratorBody|, |AsyncFunctionBody|, or |ClassStaticBlockBody| prevents that call from being a possible tail position call.</p>
->>>>>>> 13b77e2c
       </emu-note>
       </ins>
 
@@ -3996,11 +3788,7 @@
               <td>
                 <p>Invoking this method notifies the <em>Disposable</em> object that the caller does not intend to continue to use this object. This method should perform any necessary logic to perform explicit clean-up of the resource including, but not limited to, file system handles, streams, host objects, etc. When an exception is thrown from this method, it typically means that the resource could not be explicitly freed.</p>
                 <p>If called more than once on the same object, the function should not throw an exception. However, this requirement is not enforced.</p>
-<<<<<<< HEAD
                 <p>When using a <em>Disposable</em> object, it is good practice to create the instance with a |UsingDeclaration| or |UsingStatement|, as the resource will be automatically disposed when the |Block|, |Script|, or |Module| containing the statement has been evaluated.</p>
-=======
-                <p>When using a <em>Disposable</em> object, it is good practice to create the instance with a `using` declaration, as the resource will be automatically disposed when the |Block| or |Module| immediately containing the declaration has been evaluated.</p>
->>>>>>> 13b77e2c
               </td>
             </tr>
             </tbody>
@@ -4035,11 +3823,7 @@
               <td>
                 <p>Invoking this method notifies the <em>AsyncDisposable</em> object that the caller does not intend to continue to use this object. This method should perform any necessary logic to perform explicit clean-up of the resource including, but not limited to, file system handles, streams, host objects, etc. When an exception is thrown from this method, it typically means that the resource could not be explicitly freed. An <em>AsyncDisposable</em> object is not considered "disposed" until the resulting Promise has been fulfilled.</p>
                 <p>If called more than once on the same object, the function should not throw an exception. However, this requirement is not enforced.</p>
-<<<<<<< HEAD
                 <p>When using an <em>AsyncDisposable</em> object, it is good practice to create the instance with a |UsingStatement|, as the resource will be automatically disposed when the |Block|, |Script|, or |Module| containing the statement has been evaluated.</p>
-=======
-                <p>When using an <em>AsyncDisposable</em> object, it is good practice to create the instance with a `using await` declaration, as the resource will be automatically disposed when the |Block| or |Module| containing the declaration has been evaluated.</p>
->>>>>>> 13b77e2c
               </td>
             </tr>
             </tbody>
